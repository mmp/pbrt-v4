--- conflicted
+++ resolved
@@ -30,12 +30,9 @@
 [submodule "src/ext/utf8proc"]
 	path = src/ext/utf8proc
 	url = https://github.com/JuliaStrings/utf8proc.git
-<<<<<<< HEAD
-[submodule "src/ext/glfw"]
-	path = src/ext/glfw
-	url = https://github.com/glfw/glfw.git
-=======
 [submodule "src/ext/qoi"]
 	path = src/ext/qoi
 	url = https://github.com/phoboslab/qoi.git
->>>>>>> fedea8f6
+[submodule "src/ext/glfw"]
+	path = src/ext/glfw
+	url = https://github.com/glfw/glfw.git