// pbrt is Copyright(c) 1998-2020 Matt Pharr, Wenzel Jakob, and Greg Humphreys.
// The pbrt source code is licensed under the Apache License, Version 2.0.
// SPDX: Apache-2.0

#ifdef PBRT_INTERACTIVE_SUPPORT
#include <glad/glad.h>
#endif // PBRT_INTERACTIVE_SUPPORT

#include <pbrt/wavefront/integrator.h>

#include <pbrt/base/medium.h>
#include <pbrt/cameras.h>
#include <pbrt/film.h>
#include <pbrt/filters.h>
#ifdef PBRT_BUILD_GPU_RENDERER
#include <pbrt/gpu/aggregate.h>
#include <pbrt/gpu/denoiser.h>
#include <pbrt/gpu/memory.h>
#endif  // PBRT_BUILD_GPU_RENDERER
#include <pbrt/lights.h>
#include <pbrt/lightsamplers.h>
#include <pbrt/util/color.h>
#include <pbrt/util/colorspace.h>
#include <pbrt/util/display.h>
#include <pbrt/util/file.h>
#include <pbrt/util/image.h>
#include <pbrt/util/log.h>
#include <pbrt/util/print.h>
#include <pbrt/util/progressreporter.h>
#include <pbrt/util/pstd.h>
#include <pbrt/util/spectrum.h>
#include <pbrt/util/stats.h>
#include <pbrt/util/string.h>
#include <pbrt/util/taggedptr.h>
#include <pbrt/wavefront/aggregate.h>

#include <atomic>
#include <cstring>
#include <iostream>
#include <map>
#include <set>

#ifdef PBRT_INTERACTIVE_SUPPORT
#include <pbrt/gpu/cudagl.h>

#include <GLFW/glfw3.h>
#endif // PBRT_INTERACTIVE_SUPPORT

// Raw console input support.
// TODO: Put this behind an abstraction in util
#ifdef PBRT_IS_WINDOWS
#include <Windows.h>
#else
#include <signal.h>
#include <poll.h>
#include <termios.h>
#include <unistd.h>
#endif // PBRT_IS_WINDOWS

#ifdef PBRT_BUILD_GPU_RENDERER
#include <cuda.h>
#include <cuda_runtime.h>
#endif  // PBRT_BUILD_GPU_RENDERER

namespace pbrt {

STAT_MEMORY_COUNTER("Memory/Wavefront integrator pixel state", pathIntegratorBytes);

static void updateMaterialNeeds(
    Material m, pstd::array<bool, Material::NumTags()> *haveBasicEvalMaterial,
    pstd::array<bool, Material::NumTags()> *haveUniversalEvalMaterial,
    bool *haveSubsurface, bool *haveMedia) {
    if (!m)
        return;

    if (MixMaterial *mix = m.CastOrNullptr<MixMaterial>(); mix) {
        // This is a somewhat odd place for this check, but it's convenient...
        if (!m.CanEvaluateTextures(BasicTextureEvaluator()))
            ErrorExit("\"mix\" material has a texture that can't be evaluated with the "
                      "BasicTextureEvaluator, which is all that is currently supported "
                      "int the wavefront renderer--sorry! %s",
                      *mix);

        updateMaterialNeeds(mix->GetMaterial(0), haveBasicEvalMaterial,
                            haveUniversalEvalMaterial, haveSubsurface, haveMedia);
        updateMaterialNeeds(mix->GetMaterial(1), haveBasicEvalMaterial,
                            haveUniversalEvalMaterial, haveSubsurface, haveMedia);
        return;
    }

    *haveSubsurface |= m.HasSubsurfaceScattering();
    *haveMedia |= (m == nullptr);  // interface material

    FloatTexture displace = m.GetDisplacement();
    if (m.CanEvaluateTextures(BasicTextureEvaluator()) &&
        (!displace || BasicTextureEvaluator().CanEvaluate({displace}, {})))
        (*haveBasicEvalMaterial)[m.Tag()] = true;
    else
        (*haveUniversalEvalMaterial)[m.Tag()] = true;
}

WavefrontPathIntegrator::WavefrontPathIntegrator(
    pstd::pmr::memory_resource *memoryResource, BasicScene &scene)
    : memoryResource(memoryResource), exitCopyThread(new std::atomic<bool>(false)) {
    ThreadLocal<Allocator> threadAllocators(
        [memoryResource]() { return Allocator(memoryResource); });

    Allocator alloc = threadAllocators.Get();

    // Allocate all of the data structures that represent the scene...
    std::map<std::string, Medium> media = scene.CreateMedia();

    // "haveMedia" is a bit of a misnomer in that determines both whether
    // queues are allocated for the medium sampling kernels and they are
    // launched as well as whether the ray marching shadow ray kernel is
    // launched... Thus, it will be true if there actually are no media,
    // but some "interface" materials are present in the scene.
    haveMedia = false;
    // Check the shapes and instance definitions...
    for (const auto &shape : scene.shapes)
        if (!shape.insideMedium.empty() || !shape.outsideMedium.empty())
            haveMedia = true;
    for (const auto &shape : scene.animatedShapes)
        if (!shape.insideMedium.empty() || !shape.outsideMedium.empty())
            haveMedia = true;
    for (const auto &instanceDefinition : scene.instanceDefinitions) {
        for (const auto &shape : instanceDefinition.second->shapes)
            if (!shape.insideMedium.empty() || !shape.outsideMedium.empty())
                haveMedia = true;
        for (const auto &shape : instanceDefinition.second->animatedShapes)
            if (!shape.insideMedium.empty() || !shape.outsideMedium.empty())
                haveMedia = true;
    }

    // Textures
    LOG_VERBOSE("Starting to create textures");
    NamedTextures textures = scene.CreateTextures();
    LOG_VERBOSE("Done creating textures");

    LOG_VERBOSE("Starting to create lights");
    pstd::vector<Light> allLights;
    std::map<int, pstd::vector<Light> *> shapeIndexToAreaLights;

    infiniteLights = alloc.new_object<pstd::vector<Light>>(alloc);

    for (Light l : scene.CreateLights(textures, &shapeIndexToAreaLights)) {
        if (l.Is<UniformInfiniteLight>() || l.Is<ImageInfiniteLight>() ||
            l.Is<PortalImageInfiniteLight>())
            infiniteLights->push_back(l);

        allLights.push_back(l);
    }
    LOG_VERBOSE("Done creating lights");

    LOG_VERBOSE("Starting to create materials");
    std::map<std::string, pbrt::Material> namedMaterials;
    std::vector<pbrt::Material> materials;
    scene.CreateMaterials(textures, &namedMaterials, &materials);

    haveBasicEvalMaterial.fill(false);
    haveUniversalEvalMaterial.fill(false);
    haveSubsurface = false;
    for (Material m : materials)
        updateMaterialNeeds(m, &haveBasicEvalMaterial, &haveUniversalEvalMaterial,
                            &haveSubsurface, &haveMedia);
    for (const auto &m : namedMaterials)
        updateMaterialNeeds(m.second, &haveBasicEvalMaterial, &haveUniversalEvalMaterial,
                            &haveSubsurface, &haveMedia);
    LOG_VERBOSE("Finished creating materials");

    if (Options->useGPU) {
#ifdef PBRT_BUILD_GPU_RENDERER
        CUDATrackedMemoryResource *mr =
            dynamic_cast<CUDATrackedMemoryResource *>(memoryResource);
        CHECK(mr);
        aggregate = new OptiXAggregate(scene, mr, textures, shapeIndexToAreaLights, media,
                                       namedMaterials, materials);
#else
        LOG_FATAL("Options->useGPU was set without PBRT_BUILD_GPU_RENDERER enabled");
#endif
    } else
        aggregate = new CPUAggregate(scene, textures, shapeIndexToAreaLights, media,
                                     namedMaterials, materials);

    // Preprocess the light sources
    for (Light light : allLights)
        light.Preprocess(aggregate->Bounds());

    bool haveLights = !allLights.empty();
    for (const auto &m : media)
        haveLights |= m.second.IsEmissive();
    if (!haveLights)
        ErrorExit("No light sources specified");

    LOG_VERBOSE("Starting to create light sampler");
    std::string lightSamplerName =
        scene.integrator.parameters.GetOneString("lightsampler", "bvh");
    if (allLights.size() == 1)
        lightSamplerName = "uniform";
    lightSampler = LightSampler::Create(lightSamplerName, allLights, alloc);
    LOG_VERBOSE("Finished creating light sampler");

    if (scene.integrator.name != "path" && scene.integrator.name != "volpath")
        Warning(&scene.integrator.loc,
                "Ignoring specified integrator \"%s\": the wavefront integrator "
                "always uses a \"volpath\" integrator.",
                scene.integrator.name);

    // Integrator parameters
    regularize = scene.integrator.parameters.GetOneBool("regularize", false);
    maxDepth = scene.integrator.parameters.GetOneInt("maxdepth", 5);

    camera = scene.GetCamera();
    film = camera.GetFilm();
    filter = film.GetFilter();
    sampler = scene.GetSampler();

    initializeVisibleSurface = film.UsesVisibleSurface() || Options->interactive;
    samplesPerPixel = sampler.SamplesPerPixel();

    // Warn about unsupported stuff...
    if (Options->forceDiffuse)
        ErrorExit("The wavefront integrator does not support --force-diffuse.");
    if (Options->writePartialImages)
        Warning("The wavefront integrator does not support --write-partial-images.");
    if (Options->recordPixelStatistics)
        ErrorExit("The wavefront integrator does not support --pixelstats.");
    if (!Options->mseReferenceImage.empty())
        ErrorExit("The wavefront integrator does not support --mse-reference-image.");
    if (!Options->mseReferenceOutput.empty())
        ErrorExit("The wavefront integrator does not support --mse-reference-out.");

        ///////////////////////////////////////////////////////////////////////////
        // Allocate storage for all of the queues/buffers...

#ifdef PBRT_BUILD_GPU_RENDERER
    size_t startSize = 0;
    if (Options->useGPU) {
        CUDATrackedMemoryResource *mr =
            dynamic_cast<CUDATrackedMemoryResource *>(memoryResource);
        CHECK(mr);
        startSize = mr->BytesAllocated();
    }
#endif  // PBRT_BUILD_GPU_RENDERER

    // Compute number of scanlines to render per pass
    Vector2i resolution = film.PixelBounds().Diagonal();
    // TODO: make this configurable. Base it on the amount of GPU memory?
    int maxSamples = 1024 * 1024;
    scanlinesPerPass = std::max(1, maxSamples / resolution.x);
    int nPasses = (resolution.y + scanlinesPerPass - 1) / scanlinesPerPass;
    scanlinesPerPass = (resolution.y + nPasses - 1) / nPasses;
    maxQueueSize = resolution.x * scanlinesPerPass;
    LOG_VERBOSE("Will render in %d passes %d scanlines per pass\n", nPasses,
                scanlinesPerPass);

    pixelSampleState = SOA<PixelSampleState>(maxQueueSize, alloc);

    rayQueues[0] = alloc.new_object<RayQueue>(maxQueueSize, alloc);
    rayQueues[1] = alloc.new_object<RayQueue>(maxQueueSize, alloc);

    shadowRayQueue = alloc.new_object<ShadowRayQueue>(maxQueueSize, alloc);

    if (haveSubsurface) {
        bssrdfEvalQueue =
            alloc.new_object<GetBSSRDFAndProbeRayQueue>(maxQueueSize, alloc);
        subsurfaceScatterQueue =
            alloc.new_object<SubsurfaceScatterQueue>(maxQueueSize, alloc);
    }

    if (infiniteLights->size())
        escapedRayQueue = alloc.new_object<EscapedRayQueue>(maxQueueSize, alloc);
    hitAreaLightQueue = alloc.new_object<HitAreaLightQueue>(maxQueueSize, alloc);

    basicEvalMaterialQueue = alloc.new_object<MaterialEvalQueue>(
        maxQueueSize, alloc,
        pstd::MakeConstSpan(&haveBasicEvalMaterial[1], haveBasicEvalMaterial.size() - 1));
    universalEvalMaterialQueue = alloc.new_object<MaterialEvalQueue>(
        maxQueueSize, alloc,
        pstd::MakeConstSpan(&haveUniversalEvalMaterial[1],
                            haveUniversalEvalMaterial.size() - 1));

    if (haveMedia) {
        mediumSampleQueue = alloc.new_object<MediumSampleQueue>(maxQueueSize, alloc);

        // TODO: in the presence of multiple PhaseFunction implementations,
        // it could be worthwhile to see which are present in the scene and
        // then initialize havePhase accordingly...
        pstd::array<bool, PhaseFunction::NumTags()> havePhase;
        havePhase.fill(true);
        mediumScatterQueue =
            alloc.new_object<MediumScatterQueue>(maxQueueSize, alloc, havePhase);
    }

    stats = alloc.new_object<Stats>(maxDepth, alloc);

#ifdef PBRT_BUILD_GPU_RENDERER
    if (Options->useGPU) {
        CUDATrackedMemoryResource *mr =
            dynamic_cast<CUDATrackedMemoryResource *>(memoryResource);
        CHECK(mr);
        size_t endSize = mr->BytesAllocated();
        pathIntegratorBytes += endSize - startSize;
    }
#endif  // PBRT_BUILD_GPU_RENDERER
}

#ifdef PBRT_INTERACTIVE_SUPPORT

static Transform movingFromCamera;
static float exposure = 1.f;

static void glfwErrorCallback(int error, const char *desc) {
    LOG_ERROR("GLFW [%d]: %s", error, desc);
}

static std::set<char> keysDown;
static bool doDenoise = false;

static void glfwKeyCallback(GLFWwindow *window, int key, int scan, int action, int mods) {
    if (key == GLFW_KEY_ESCAPE && action == GLFW_PRESS)
        glfwSetWindowShouldClose(window, GLFW_TRUE);

    auto doKey = [&](int k, char ch) {
        if (key == k) {
            if (action == GLFW_PRESS) keysDown.insert(ch);
            else if (action == GLFW_RELEASE) {
                if (auto iter = keysDown.find(ch); iter != keysDown.end())
                    keysDown.erase(iter);
            }
        }
    };

    doKey(GLFW_KEY_A, 'a');
    doKey(GLFW_KEY_D, 'd');
    doKey(GLFW_KEY_S, 's');
    doKey(GLFW_KEY_W, 'w');
    doKey(GLFW_KEY_D, 'd');
    if (mods & GLFW_MOD_SHIFT)
        doKey(GLFW_KEY_E, 'E');
    else
        doKey(GLFW_KEY_E, 'e');
    doKey(GLFW_KEY_R, 'r');
    doKey(GLFW_KEY_EQUAL, '=');
    doKey(GLFW_KEY_MINUS, '-');
    doKey(GLFW_KEY_LEFT, 'L');
    doKey(GLFW_KEY_RIGHT, 'R');
    doKey(GLFW_KEY_UP, 'U');
    doKey(GLFW_KEY_DOWN, 'D');
    doKey(GLFW_KEY_N, 'n');
}

static bool processKeys() {
    static float moveScale = 1.f;
    bool needsReset = false;

    auto handleNeedsReset = [&](char key, std::function<Transform(Transform)> update) {
        if (keysDown.find(key) != keysDown.end()) {
            movingFromCamera = update(movingFromCamera);
            needsReset = true;
        }
    };

    handleNeedsReset('a', [&](Transform t) { return t * Translate(Vector3f(-moveScale, 0, 0)); });
    handleNeedsReset('d', [&](Transform t) { return t * Translate(Vector3f( moveScale, 0, 0)); });
    handleNeedsReset('s', [&](Transform t) { return t * Translate(Vector3f(0, 0, -moveScale)); });
    handleNeedsReset('w', [&](Transform t) { return t * Translate(Vector3f(0, 0,  moveScale)); });
    handleNeedsReset('L', [&](Transform t) { return t * Rotate(-.5f, Vector3f(0, 1, 0)); });
    handleNeedsReset('R', [&](Transform t) { return t * Rotate( .5f, Vector3f(0, 1, 0)); });
    handleNeedsReset('U', [&](Transform t) { return t * Rotate(-.5f, Vector3f(1, 0, 0)); });
    handleNeedsReset('D', [&](Transform t) { return t * Rotate( .5f, Vector3f(1, 0, 0)); });
    handleNeedsReset('r', [&](Transform t) { return Transform(); });

    // No reset needed for these.
    if (keysDown.find('e') != keysDown.end()) {
        keysDown.erase(keysDown.find('e'));
        exposure *= 1.125f;
    }
    if (keysDown.find('E') != keysDown.end()) {
        keysDown.erase(keysDown.find('E'));
        exposure /= 1.125f;
    }
    if (keysDown.find('=') != keysDown.end()) {
        keysDown.erase(keysDown.find('='));
        moveScale *= 2;
    }
    if (keysDown.find('-') != keysDown.end()) {
        keysDown.erase(keysDown.find('-'));
        moveScale *= 0.5;
    }
    if (keysDown.find('n') != keysDown.end()) {
        keysDown.erase(keysDown.find('n'));
        doDenoise = !doDenoise;
    }

    return needsReset;
}

static GLFWwindow *openWindow(Vector2i resolution) {
    glfwSetErrorCallback(glfwErrorCallback);
    if (!glfwInit())
        LOG_FATAL("Unable to initialize GLFW");
    GLFWwindow *window = glfwCreateWindow(resolution.x, resolution.y, "pbrt", NULL, NULL);
    if (!window) {
        glfwTerminate();
        LOG_FATAL("Unable to create GLFW window");
    }
    glfwSetKeyCallback(window, glfwKeyCallback);
    glfwMakeContextCurrent(window);

    if (!gladLoadGLLoader((GLADloadproc)glfwGetProcAddress))
        LOG_FATAL("gladLoadGLLoader failed");

    return window;
}
#endif // PBRT_INTERACTIVE_SUPPORT

// WavefrontPathIntegrator Method Definitions
Float WavefrontPathIntegrator::Render() {
    Bounds2i pixelBounds = film.PixelBounds();
    Vector2i resolution = pixelBounds.Diagonal();
    // FIXME: camera animation; whatever...
    Transform renderFromCamera = camera.GetCameraTransform().RenderFromCamera().startTransform;
    Transform cameraFromRender = Inverse(renderFromCamera);

#ifdef PBRT_INTERACTIVE_SUPPORT
    GLFWwindow *window = nullptr;
    if (Options->interactive) {
        if (!Options->displayServer.empty())
            ErrorExit("--interactive and --display-server cannot be used at the same time.");
        window = openWindow(resolution);
    }
#endif

    Timer timer;
    // Prefetch allocations to GPU memory
#ifdef PBRT_BUILD_GPU_RENDERER
    if (Options->useGPU)
        PrefetchGPUAllocations();
#endif  // PBRT_BUILD_GPU_RENDERER

    // Launch thread to copy image for display server, if enabled
<<<<<<< HEAD
    RGB *displayRGB = nullptr, *displayRGBHost = nullptr;
    std::atomic<bool> exitCopyThread{false};
    std::thread copyThread;

#ifdef PBRT_INTERACTIVE_SUPPORT
    CUDAOutputBuffer<RGB> *cudaFramebuffer = nullptr;
    RGB *cpuFramebuffer = nullptr;
    GLDisplay *glDisplay = nullptr;
    Denoiser *denoiser = nullptr;
    RGB *denoiserRGB = nullptr, *denoiserAlbedoAccum = nullptr, *denoiserAlbedo = nullptr;
    Normal3f *denoiserNAccum = nullptr, *denoiserN = nullptr;
    if (Options->interactive) {
        if (Options->useGPU) {
            cudaFramebuffer = new CUDAOutputBuffer<RGB>(resolution.x, resolution.y);
            int device;
            CUDA_CHECK(cudaGetDevice(&device));
            cudaFramebuffer->setDevice(device);

            denoiser = new Denoiser(resolution, true);
            CUDA_CHECK(cudaMalloc(&denoiserRGB, resolution.x * resolution.y * sizeof(RGB)));
            CUDA_CHECK(cudaMalloc(&denoiserAlbedo, resolution.x * resolution.y * sizeof(RGB)));
            CUDA_CHECK(cudaMalloc(&denoiserAlbedoAccum, resolution.x * resolution.y * sizeof(RGB)));
            CHECK_EQ(4, sizeof(Float)); // TODO/FIXME
            CUDA_CHECK(cudaMalloc(&denoiserNAccum, resolution.x * resolution.y * sizeof(Normal3f)));
            CUDA_CHECK(cudaMalloc(&denoiserN, resolution.x * resolution.y * sizeof(Normal3f)));
        } else
            cpuFramebuffer = new RGB[resolution.x * resolution.y];

        glDisplay = new GLDisplay(BufferImageFormat::FLOAT3);
    }
#endif

    if (!Options->displayServer.empty()) {
#ifdef PBRT_BUILD_GPU_RENDERER
        if (Options->useGPU) {
            // Allocate staging memory on the GPU to store the current WIP
            // image.
            CUDA_CHECK(
                cudaMalloc(&displayRGB, resolution.x * resolution.y * sizeof(RGB)));
            CUDA_CHECK(
                cudaMemset(displayRGB, 0, resolution.x * resolution.y * sizeof(RGB)));

            // Host-side memory for the WIP Image.  We'll just let this leak so
            // that the lambda passed to DisplayDynamic below doesn't access
            // freed memory after Render() returns...
            displayRGBHost = new RGB[resolution.x * resolution.y];

            copyThread = std::thread([&]() {
                GPURegisterThread("DISPLAY_SERVER_COPY_THREAD");

                // Copy back to the CPU using a separate stream so that we can
                // periodically but asynchronously pick up the latest results
                // from the GPU.
                cudaStream_t memcpyStream;
                CUDA_CHECK(cudaStreamCreate(&memcpyStream));
                GPUNameStream(memcpyStream, "DISPLAY_SERVER_COPY_STREAM");

                // Copy back to the host from the GPU buffer, without any
                // synthronization.
                while (!exitCopyThread) {
                    CUDA_CHECK(cudaMemcpyAsync(displayRGBHost, displayRGB,
                                               resolution.x * resolution.y * sizeof(RGB),
                                               cudaMemcpyDeviceToHost, memcpyStream));

                    std::this_thread::sleep_for(std::chrono::milliseconds(20));

                    CUDA_CHECK(cudaStreamSynchronize(memcpyStream));
                }

                // Copy one more time to get the final image before exiting.
                CUDA_CHECK(cudaMemcpy(displayRGBHost, displayRGB,
                                      resolution.x * resolution.y * sizeof(RGB),
                                      cudaMemcpyDeviceToHost));
                CUDA_CHECK(cudaDeviceSynchronize());
            });

            if (!Options->displayServer.empty())
                // Now on the CPU side, give the display system a lambda that
                // copies values from |displayRGBHost| into its buffers used for
                // sending messages to the display program (i.e., tev).
                DisplayDynamic(film.GetFilename(), {resolution.x, resolution.y},
                               {"R", "G", "B"},
                               [resolution, displayRGBHost](
                                   Bounds2i b, pstd::span<pstd::span<Float>> displayValue) {
                                   int index = 0;
                                   for (Point2i p : b) {
                                       RGB rgb = displayRGBHost[p.x + p.y * resolution.x];
                                       displayValue[0][index] = rgb.r;
                                       displayValue[1][index] = rgb.g;
                                       displayValue[2][index] = rgb.b;
                                       ++index;
                                   }
                               });
        } else
#endif  // PBRT_BUILD_GPU_RENDERER
          if (!Options->displayServer.empty())
              DisplayDynamic(
                    film.GetFilename(), Point2i(pixelBounds.Diagonal()), {"R", "G", "B"},
                    [pixelBounds, this](Bounds2i b,
                                        pstd::span<pstd::span<Float>> displayValue) {
                        int index = 0;
                        for (Point2i p : b) {
                            RGB rgb =
                                film.GetPixelRGB(pixelBounds.pMin + p, 1.f /* splat scale */);
                            for (int c = 0; c < 3; ++c)
                                displayValue[c][index] = rgb[c];
                            ++index;
                        }
                    });
    }
=======
    if (!Options->displayServer.empty())
        StartDisplayThread();
>>>>>>> 3e9c29b4

    // Loop over sample indices and evaluate pixel samples
    int firstSampleIndex = 0, lastSampleIndex = samplesPerPixel;
    // Update sample index range based on debug start, if provided
    if (!Options->debugStart.empty()) {
        std::vector<int> values = SplitStringToInts(Options->debugStart, ',');
        if (values.size() != 1 && values.size() != 2)
            ErrorExit("Expected either one or two integer values for --debugstart.");

        firstSampleIndex = values[0];
        if (values.size() == 2)
            lastSampleIndex = firstSampleIndex + values[1];
        else
            lastSampleIndex = firstSampleIndex + 1;
    }

    ProgressReporter progress(lastSampleIndex - firstSampleIndex, "Rendering",
                              Options->quiet || Options->interactive, Options->useGPU);
    for (int sampleIndex = firstSampleIndex; sampleIndex < lastSampleIndex; ++sampleIndex) {
#ifdef PBRT_INTERACTIVE_SUPPORT
        if (glfwWindowShouldClose(window))
            break;
#endif  // PBRT_INTERACTIVE_SUPPORT

        // Attempt to work around issue #145.
#if !(defined(PBRT_IS_WINDOWS) && defined(PBRT_BUILD_GPU_RENDERER) && \
      __CUDACC_VER_MAJOR__ == 11 && __CUDACC_VER_MINOR__ == 1)
        CheckCallbackScope _([&]() {
            return StringPrintf("Wavefront rendering failed at sample %d. Debug with "
                                "\"--debugstart %d\"\n",
                                sampleIndex, sampleIndex);
        });
#endif

        // Render image for sample _sampleIndex_
        LOG_VERBOSE("Starting to submit work for sample %d", sampleIndex);
        for (int y0 = pixelBounds.pMin.y; y0 < pixelBounds.pMax.y;
             y0 += scanlinesPerPass) {
            // Generate camera rays for current scanline range
            RayQueue *cameraRayQueue = CurrentRayQueue(0);
            Do(
                "Reset ray queue", PBRT_CPU_GPU_LAMBDA() {
                    PBRT_DBG("Starting scanlines at y0 = %d, sample %d / %d\n", y0,
                             sampleIndex, samplesPerPixel);
                    cameraRayQueue->Reset();
                });
            Transform cameraMotion = renderFromCamera * movingFromCamera * cameraFromRender;
            GenerateCameraRays(y0, cameraMotion, sampleIndex);
            Do(
                "Update camera ray stats",
                PBRT_CPU_GPU_LAMBDA() { stats->cameraRays += cameraRayQueue->Size(); });

            // Trace rays and estimate radiance up to maximum ray depth
            for (int wavefrontDepth = 0; true; ++wavefrontDepth) {
                // Reset queues before tracing rays
                RayQueue *nextQueue = NextRayQueue(wavefrontDepth);
                Do(
                    "Reset queues before tracing rays", PBRT_CPU_GPU_LAMBDA() {
                        nextQueue->Reset();
                        // Reset queues before tracing next batch of rays
                        if (mediumSampleQueue)
                            mediumSampleQueue->Reset();
                        if (mediumScatterQueue)
                            mediumScatterQueue->Reset();

                        if (escapedRayQueue)
                            escapedRayQueue->Reset();
                        hitAreaLightQueue->Reset();

                        basicEvalMaterialQueue->Reset();
                        universalEvalMaterialQueue->Reset();

                        if (bssrdfEvalQueue)
                            bssrdfEvalQueue->Reset();
                        if (subsurfaceScatterQueue)
                            subsurfaceScatterQueue->Reset();
                    });

                // Follow active ray paths and accumulate radiance estimates
                GenerateRaySamples(wavefrontDepth, sampleIndex);

                // Find closest intersections along active rays
                aggregate->IntersectClosest(
                    maxQueueSize, CurrentRayQueue(wavefrontDepth), escapedRayQueue,
                    hitAreaLightQueue, basicEvalMaterialQueue, universalEvalMaterialQueue,
                    mediumSampleQueue, NextRayQueue(wavefrontDepth));

                if (wavefrontDepth > 0) {
                    // As above, with the indexing...
                    RayQueue *statsQueue = CurrentRayQueue(wavefrontDepth);
                    Do(
                        "Update indirect ray stats", PBRT_CPU_GPU_LAMBDA() {
                            stats->indirectRays[wavefrontDepth] += statsQueue->Size();
                        });
                }

                SampleMediumInteraction(wavefrontDepth);

                HandleEscapedRays();

                HandleEmissiveIntersection();

                if (wavefrontDepth == maxDepth)
                    break;

                EvaluateMaterialsAndBSDFs(wavefrontDepth, cameraMotion);

                // Do immediately so that we have space for shadow rays for subsurface..
                TraceShadowRays(wavefrontDepth);

                SampleSubsurface(wavefrontDepth);
            }

            UpdateFilm();

            // Copy updated film pixels to buffer for display
<<<<<<< HEAD
#ifdef PBRT_BUILD_GPU_RENDERER
            if (Options->useGPU && !Options->displayServer.empty())
                ParallelFor(
                    "Update Display RGB Buffer", maxQueueSize,
                    PBRT_CPU_GPU_LAMBDA(int pixelIndex) {
                        Point2i pPixel = pixelSampleState.pPixel[pixelIndex];
                        if (!InsideExclusive(pPixel, film.PixelBounds()))
                            return;

                        Point2i p(pPixel - film.PixelBounds().pMin);
                        displayRGB[p.x + p.y * resolution.x] = film.GetPixelRGB(pPixel);
                    });
#endif // PBRT_BUILD_GPU_RENDERER

#ifdef PBRT_INTERACTIVE_SUPPORT
            if (Options->interactive) {
#ifdef PBRT_BUILD_GPU_RENDERER
                if (Options->useGPU) {
                    float ex = exposure;
                    if (doDenoise)
                        ParallelFor("Update OpenGL display buffer", maxQueueSize,
                                    PBRT_CPU_GPU_LAMBDA(int pixelIndex) {
                                        Point2i pPixel = pixelSampleState.pPixel[pixelIndex];
                                        if (!InsideExclusive(pPixel, film.PixelBounds()))
                                            return;

                                        Point2i p(pPixel - film.PixelBounds().pMin);
                                        int offset = p.x + p.y * resolution.x;
                                        denoiserRGB[offset] = ex * film.GetPixelRGB(pPixel);

                                        SampledWavelengths lambda = pixelSampleState.lambda[pixelIndex];
                                        SampledSpectrum albedo =
                                            pixelSampleState.visibleSurface.albedo[pixelIndex];
                                        RGB albedoRGB = albedo.ToRGB(lambda, *RGBColorSpace_sRGB);
                                        denoiserAlbedoAccum[offset] += albedoRGB;

                                        Normal3f n = pixelSampleState.visibleSurface.ns[pixelIndex];
                                        n.z *= -1;
                                        denoiserNAccum[offset] += n;
                                    });
                    else {
                        RGB *rgb = cudaFramebuffer->map();
                        ParallelFor("Update OpenGL display buffer", maxQueueSize,
                            PBRT_CPU_GPU_LAMBDA(int pixelIndex) {
                            Point2i pPixel = pixelSampleState.pPixel[pixelIndex];
                            if (!InsideExclusive(pPixel, film.PixelBounds()))
                                return;

                            Point2i p(pPixel - film.PixelBounds().pMin);
                            int offset = p.x + p.y * resolution.x;
                            rgb[offset] = ex * film.GetPixelRGB(pPixel);
                        });
                        cudaFramebuffer->unmap();
                    }
                } else {
#endif // PBRT_BUILD_GPU_RENDERER
                    float ex = exposure;
                    ParallelFor("Update OpenGL display buffer", maxQueueSize,
                        PBRT_CPU_GPU_LAMBDA(int pixelIndex) {
                            Point2i pPixel = pixelSampleState.pPixel[pixelIndex];
                            if (!InsideExclusive(pPixel, film.PixelBounds()))
                                return;

                            Point2i p(pPixel - film.PixelBounds().pMin);
                            int offset = p.x + (resolution.y - 1 - p.y) * resolution.x;
                            cpuFramebuffer[offset] = ex * film.GetPixelRGB(pPixel);
                        });
                }
            }
#endif  //  PBRT_INTERACTIVE_SUPPORT
        }

#ifdef PBRT_INTERACTIVE_SUPPORT
        if (Options->interactive) {
            if (doDenoise) {
                float scale = 1.f / (1 + sampleIndex - firstSampleIndex);
                ParallelFor("Normalize N and Albedo guide buffers", resolution.x * resolution.y,
                            PBRT_CPU_GPU_LAMBDA(int index) {
                                denoiserN[index] = Normalize(denoiserNAccum[index]);
                                denoiserAlbedo[index] = denoiserAlbedoAccum[index] * scale;
                            });

                RGB *rgb = cudaFramebuffer->map();
                denoiser->Denoise(denoiserRGB, denoiserN, denoiserAlbedo, rgb);
                cudaFramebuffer->unmap();
            }

            int width, height;
            glfwGetFramebufferSize(window, &width, &height);
            GL_CHECK(glViewport(0, 0, width, height));

#ifdef PBRT_BUILD_GPU_RENDERER
            if (Options->useGPU)
                glDisplay->display(resolution.x, resolution.y, width, height,
                                   cudaFramebuffer->getPBO());
            else
#endif // PBRT_BUILD_GPU_RENDERER
            {
                GL_CHECK(glEnable(GL_FRAMEBUFFER_SRGB));
                GL_CHECK(glDrawPixels(resolution.x, resolution.y, GL_RGB, GL_FLOAT, cpuFramebuffer));
            }

            glfwSwapBuffers(window);
            glfwPollEvents();

            if (processKeys()) {
                sampleIndex = firstSampleIndex - 1;
                ParallelFor("Reset pixels", resolution.x * resolution.y,
                            PBRT_CPU_GPU_LAMBDA(int i) {
                                int x = i % resolution.x, y = i / resolution.x;
                                film.ResetPixel(pixelBounds.pMin + Vector2i(x, y));
                                denoiserNAccum[i] = Normal3f(0, 0, 0);
                                denoiserAlbedoAccum[i] = RGB(0, 0, 0);
                            });
            }
=======
            UpdateDisplay(resolution);
>>>>>>> 3e9c29b4
        }
#endif // PBRT_INTERACTIVE_SUPPORT

        progress.Update();
    }

#ifdef PBRT_INTERACTIVE_SUPPORT
    if (window) {
        delete cudaFramebuffer;
        cudaFramebuffer = nullptr;
        delete[] cpuFramebuffer;
        delete glDisplay;

        glfwDestroyWindow(window);
        glfwTerminate();
    }
#endif // PBRT_INTERACTIVE_SUPPORT

    progress.Done();

#ifdef PBRT_BUILD_GPU_RENDERER
    if (Options->useGPU)
        GPUWait();
#endif  // PBRT_BUILD_GPU_RENDERER
    Float seconds = timer.ElapsedSeconds();

    // Shut down display server thread, if active
    StopDisplayThread();

    return seconds;
}

void WavefrontPathIntegrator::HandleEscapedRays() {
    if (!escapedRayQueue)
        return;
    ForAllQueued(
        "Handle escaped rays", escapedRayQueue, maxQueueSize,
        PBRT_CPU_GPU_LAMBDA(const EscapedRayWorkItem w) {
            // Compute weighted radiance for escaped ray
            SampledSpectrum L(0.f);
            for (const auto &light : *infiniteLights) {
                if (SampledSpectrum Le = light.Le(Ray(w.rayo, w.rayd), w.lambda); Le) {
                    // Compute path radiance contribution from infinite light
                    PBRT_DBG("L %f %f %f %f beta %f %f %f %f Le %f %f %f %f", L[0], L[1],
                             L[2], L[3], w.beta[0], w.beta[1], w.beta[2], w.beta[3],
                             Le[0], Le[1], Le[2], Le[3]);
                    PBRT_DBG("pdf uni %f %f %f %f pdf nee %f %f %f %f", w.inv_w_u[0],
                             w.inv_w_u[1], w.inv_w_u[2], w.inv_w_u[3], w.inv_w_l[0],
                             w.inv_w_l[1], w.inv_w_l[2], w.inv_w_l[3]);

                    if (w.depth == 0 || w.specularBounce) {
                        L += w.beta * Le / w.inv_w_u.Average();
                    } else {
                        // Compute MIS-weighted radiance contribution from infinite light
                        LightSampleContext ctx = w.prevIntrCtx;
                        Float lightChoicePDF = lightSampler.PMF(ctx, light);
                        SampledSpectrum inv_w_l =
                            w.inv_w_l * lightChoicePDF * light.PDF_Li(ctx, w.rayd, true);
                        L += w.beta * Le / (w.inv_w_u + inv_w_l).Average();
                    }
                }
            }

            // Update pixel radiance if ray's radiance is nonzero
            if (L) {
                PBRT_DBG("Added L %f %f %f %f for escaped ray pixel index %d\n", L[0],
                         L[1], L[2], L[3], w.pixelIndex);

                L += pixelSampleState.L[w.pixelIndex];
                pixelSampleState.L[w.pixelIndex] = L;
            }
        });
}

void WavefrontPathIntegrator::HandleEmissiveIntersection() {
    ForAllQueued(
        "Handle emitters hit by indirect rays", hitAreaLightQueue, maxQueueSize,
        PBRT_CPU_GPU_LAMBDA(const HitAreaLightWorkItem w) {
            // Find emitted radiance from surface that ray hit
            SampledSpectrum Le = w.areaLight.L(w.p, w.n, w.uv, w.wo, w.lambda);
            if (!Le)
                return;
            PBRT_DBG("Got Le %f %f %f %f from hit area light at depth %d\n", Le[0], Le[1],
                     Le[2], Le[3], w.depth);

            // Compute area light's weighted radiance contribution to the path
            SampledSpectrum L(0.f);
            if (w.depth == 0 || w.specularBounce) {
                L = w.beta * Le / w.inv_w_u.Average();
            } else {
                // Compute MIS-weighted radiance contribution from area light
                Vector3f wi = -w.wo;
                LightSampleContext ctx = w.prevIntrCtx;
                Float lightChoicePDF = lightSampler.PMF(ctx, w.areaLight);
                Float lightPDF = lightChoicePDF * w.areaLight.PDF_Li(ctx, wi, true);

                SampledSpectrum inv_w_u = w.inv_w_u;
                SampledSpectrum inv_w_l = w.inv_w_l * lightPDF;
                L = w.beta * Le / (inv_w_u + inv_w_l).Average();
            }

            PBRT_DBG("Added L %f %f %f %f for pixel index %d\n", L[0], L[1], L[2], L[3],
                     w.pixelIndex);

            // Update _L_ in _PixelSampleState_ for area light's radiance
            L += pixelSampleState.L[w.pixelIndex];
            pixelSampleState.L[w.pixelIndex] = L;
        });
}

void WavefrontPathIntegrator::TraceShadowRays(int wavefrontDepth) {
    if (haveMedia)
        aggregate->IntersectShadowTr(maxQueueSize, shadowRayQueue, &pixelSampleState);
    else
        aggregate->IntersectShadow(maxQueueSize, shadowRayQueue, &pixelSampleState);
    // Reset shadow ray queue
    Do(
        "Reset shadowRayQueue", PBRT_CPU_GPU_LAMBDA() {
            stats->shadowRays[wavefrontDepth] += shadowRayQueue->Size();
            shadowRayQueue->Reset();
        });
}

WavefrontPathIntegrator::Stats::Stats(int maxDepth, Allocator alloc)
    : indirectRays(maxDepth + 1, alloc), shadowRays(maxDepth, alloc) {}

std::string WavefrontPathIntegrator::Stats::Print() const {
    std::string s;
    s += StringPrintf("    %-42s               %12" PRIu64 "\n", "Camera rays",
                      cameraRays);
    for (int i = 1; i < indirectRays.size(); ++i)
        s += StringPrintf("    %-42s               %12" PRIu64 "\n",
                          StringPrintf("Indirect rays, depth %-3d", i), indirectRays[i]);
    for (int i = 0; i < shadowRays.size(); ++i)
        s += StringPrintf("    %-42s               %12" PRIu64 "\n",
                          StringPrintf("Shadow rays, depth %-3d", i), shadowRays[i]);
    return s;
}

#ifdef PBRT_BUILD_GPU_RENDERER
void WavefrontPathIntegrator::PrefetchGPUAllocations() {
    int deviceIndex;
    CUDA_CHECK(cudaGetDevice(&deviceIndex));
    int hasConcurrentManagedAccess;
    CUDA_CHECK(cudaDeviceGetAttribute(&hasConcurrentManagedAccess,
                                      cudaDevAttrConcurrentManagedAccess,
                                      deviceIndex));

    // Copy all of the scene data structures over to GPU memory.  This
    // ensures that there isn't a big performance hitch for the first batch
    // of rays as that stuff is copied over on demand.
    if (hasConcurrentManagedAccess) {
        // Set things up so that we can still have read from the
        // WavefrontPathIntegrator struct on the CPU without hurting
        // performance. (This makes it possible to use the values of things
        // like WavefrontPathIntegrator::haveSubsurface to conditionally launch
        // kernels according to what's in the scene...)
        CUDA_CHECK(cudaMemAdvise(this, sizeof(*this), cudaMemAdviseSetReadMostly,
                                 /* ignored argument */ 0));
        CUDA_CHECK(cudaMemAdvise(this, sizeof(*this),
                                 cudaMemAdviseSetPreferredLocation, deviceIndex));

        // Copy all of the scene data structures over to GPU memory.  This
        // ensures that there isn't a big performance hitch for the first batch
        // of rays as that stuff is copied over on demand.
        CUDATrackedMemoryResource *mr =
            dynamic_cast<CUDATrackedMemoryResource *>(memoryResource);
        CHECK(mr);
        mr->PrefetchToGPU();
    } else {
        // TODO: on systems with basic unified memory, just launching a
        // kernel should cause everything to be copied over. Is an empty
        // kernel sufficient?
    }
}
#endif // PBRT_BUILD_GPU_RENDERER

void WavefrontPathIntegrator::StartDisplayThread() {
    Bounds2i pixelBounds = film.PixelBounds();
    Vector2i resolution = pixelBounds.Diagonal();

#ifdef PBRT_BUILD_GPU_RENDERER
    if (Options->useGPU) {
        // Allocate staging memory on the GPU to store the current WIP
        // image.
        CUDA_CHECK(cudaMalloc(&displayRGB, resolution.x * resolution.y * sizeof(RGB)));
        CUDA_CHECK(cudaMemset(displayRGB, 0, resolution.x * resolution.y * sizeof(RGB)));

        // Host-side memory for the WIP Image.  We'll just let this leak so
        // that the lambda passed to DisplayDynamic below doesn't access
        // freed memory after Render() returns...
        displayRGBHost = new RGB[resolution.x * resolution.y];

        // Note that we can't just capture |this| for the member variables
        // below because with managed memory on Windows, the CPU and GPU
        // can't be accessing the same memory concurrently...
        copyThread = new std::thread([exitCopyThread = this->exitCopyThread,
                                      displayRGBHost = this->displayRGBHost,
                                      displayRGB = this->displayRGB, resolution]() {
            GPURegisterThread("DISPLAY_SERVER_COPY_THREAD");

            // Copy back to the CPU using a separate stream so that we can
            // periodically but asynchronously pick up the latest results
            // from the GPU.
            cudaStream_t memcpyStream;
            CUDA_CHECK(cudaStreamCreate(&memcpyStream));
            GPUNameStream(memcpyStream, "DISPLAY_SERVER_COPY_STREAM");

            // Copy back to the host from the GPU buffer, without any
            // synthronization.
            while (!*exitCopyThread) {
                CUDA_CHECK(cudaMemcpyAsync(displayRGBHost, displayRGB,
                                           resolution.x * resolution.y * sizeof(RGB),
                                           cudaMemcpyDeviceToHost, memcpyStream));
                std::this_thread::sleep_for(std::chrono::milliseconds(50));

                CUDA_CHECK(cudaStreamSynchronize(memcpyStream));
            }

            // Copy one more time to get the final image before exiting.
            CUDA_CHECK(cudaMemcpy(displayRGBHost, displayRGB,
                                  resolution.x * resolution.y * sizeof(RGB),
                                  cudaMemcpyDeviceToHost));
            CUDA_CHECK(cudaDeviceSynchronize());
        });

        // Now on the CPU side, give the display system a lambda that
        // copies values from |displayRGBHost| into its buffers used for
        // sending messages to the display program (i.e., tev).
        DisplayDynamic(film.GetFilename(), {resolution.x, resolution.y},
                       {"R", "G", "B"},
                       [resolution, this](Bounds2i b, pstd::span<pstd::span<Float>> displayValue) {
                           int index = 0;
                           for (Point2i p : b) {
                               RGB rgb = displayRGBHost[p.x + p.y * resolution.x];
                               displayValue[0][index] = rgb.r;
                               displayValue[1][index] = rgb.g;
                               displayValue[2][index] = rgb.b;
                               ++index;
                           }
                       });
    } else
#endif  // PBRT_BUILD_GPU_RENDERER
        DisplayDynamic(film.GetFilename(), Point2i(pixelBounds.Diagonal()), {"R", "G", "B"},
                       [pixelBounds, this](Bounds2i b,
                                           pstd::span<pstd::span<Float>> displayValue) {
                           int index = 0;
                           for (Point2i p : b) {
                               RGB rgb =
                                   film.GetPixelRGB(pixelBounds.pMin + p, 1.f /* splat scale */);
                               for (int c = 0; c < 3; ++c)
                                   displayValue[c][index] = rgb[c];
                               ++index;
                           }
                       });
}

void WavefrontPathIntegrator::UpdateDisplay(Vector2i resolution) {
#ifdef PBRT_BUILD_GPU_RENDERER
    if (Options->useGPU && !Options->displayServer.empty())
        GPUParallelFor(
            "Update Display RGB Buffer", maxQueueSize,
            PBRT_CPU_GPU_LAMBDA(int pixelIndex) {
                Point2i pPixel = pixelSampleState.pPixel[pixelIndex];
                if (!InsideExclusive(pPixel, film.PixelBounds()))
                    return;

                Point2i p(pPixel - film.PixelBounds().pMin);
                displayRGB[p.x + p.y * resolution.x] = film.GetPixelRGB(pPixel);
            });
#endif  //  PBRT_BUILD_GPU_RENDERER
}

void WavefrontPathIntegrator::StopDisplayThread() {
#ifdef PBRT_BUILD_GPU_RENDERER
    if (Options->useGPU) {
        // Wait until rendering is all done before we start to shut down the
        // display stuff..
        if (!Options->displayServer.empty()) {
            *exitCopyThread = true;
            copyThread->join();
            delete copyThread;
            copyThread = nullptr;
        }

        // Another synchronization to make sure no kernels are running on the
        // GPU so that we can safely access unified memory from the CPU.
        GPUWait();
    }
#endif  // PBRT_BUILD_GPU_RENDERER
}

}  // namespace pbrt<|MERGE_RESOLUTION|>--- conflicted
+++ resolved
@@ -440,11 +440,6 @@
 #endif  // PBRT_BUILD_GPU_RENDERER
 
     // Launch thread to copy image for display server, if enabled
-<<<<<<< HEAD
-    RGB *displayRGB = nullptr, *displayRGBHost = nullptr;
-    std::atomic<bool> exitCopyThread{false};
-    std::thread copyThread;
-
 #ifdef PBRT_INTERACTIVE_SUPPORT
     CUDAOutputBuffer<RGB> *cudaFramebuffer = nullptr;
     RGB *cpuFramebuffer = nullptr;
@@ -473,88 +468,8 @@
     }
 #endif
 
-    if (!Options->displayServer.empty()) {
-#ifdef PBRT_BUILD_GPU_RENDERER
-        if (Options->useGPU) {
-            // Allocate staging memory on the GPU to store the current WIP
-            // image.
-            CUDA_CHECK(
-                cudaMalloc(&displayRGB, resolution.x * resolution.y * sizeof(RGB)));
-            CUDA_CHECK(
-                cudaMemset(displayRGB, 0, resolution.x * resolution.y * sizeof(RGB)));
-
-            // Host-side memory for the WIP Image.  We'll just let this leak so
-            // that the lambda passed to DisplayDynamic below doesn't access
-            // freed memory after Render() returns...
-            displayRGBHost = new RGB[resolution.x * resolution.y];
-
-            copyThread = std::thread([&]() {
-                GPURegisterThread("DISPLAY_SERVER_COPY_THREAD");
-
-                // Copy back to the CPU using a separate stream so that we can
-                // periodically but asynchronously pick up the latest results
-                // from the GPU.
-                cudaStream_t memcpyStream;
-                CUDA_CHECK(cudaStreamCreate(&memcpyStream));
-                GPUNameStream(memcpyStream, "DISPLAY_SERVER_COPY_STREAM");
-
-                // Copy back to the host from the GPU buffer, without any
-                // synthronization.
-                while (!exitCopyThread) {
-                    CUDA_CHECK(cudaMemcpyAsync(displayRGBHost, displayRGB,
-                                               resolution.x * resolution.y * sizeof(RGB),
-                                               cudaMemcpyDeviceToHost, memcpyStream));
-
-                    std::this_thread::sleep_for(std::chrono::milliseconds(20));
-
-                    CUDA_CHECK(cudaStreamSynchronize(memcpyStream));
-                }
-
-                // Copy one more time to get the final image before exiting.
-                CUDA_CHECK(cudaMemcpy(displayRGBHost, displayRGB,
-                                      resolution.x * resolution.y * sizeof(RGB),
-                                      cudaMemcpyDeviceToHost));
-                CUDA_CHECK(cudaDeviceSynchronize());
-            });
-
-            if (!Options->displayServer.empty())
-                // Now on the CPU side, give the display system a lambda that
-                // copies values from |displayRGBHost| into its buffers used for
-                // sending messages to the display program (i.e., tev).
-                DisplayDynamic(film.GetFilename(), {resolution.x, resolution.y},
-                               {"R", "G", "B"},
-                               [resolution, displayRGBHost](
-                                   Bounds2i b, pstd::span<pstd::span<Float>> displayValue) {
-                                   int index = 0;
-                                   for (Point2i p : b) {
-                                       RGB rgb = displayRGBHost[p.x + p.y * resolution.x];
-                                       displayValue[0][index] = rgb.r;
-                                       displayValue[1][index] = rgb.g;
-                                       displayValue[2][index] = rgb.b;
-                                       ++index;
-                                   }
-                               });
-        } else
-#endif  // PBRT_BUILD_GPU_RENDERER
-          if (!Options->displayServer.empty())
-              DisplayDynamic(
-                    film.GetFilename(), Point2i(pixelBounds.Diagonal()), {"R", "G", "B"},
-                    [pixelBounds, this](Bounds2i b,
-                                        pstd::span<pstd::span<Float>> displayValue) {
-                        int index = 0;
-                        for (Point2i p : b) {
-                            RGB rgb =
-                                film.GetPixelRGB(pixelBounds.pMin + p, 1.f /* splat scale */);
-                            for (int c = 0; c < 3; ++c)
-                                displayValue[c][index] = rgb[c];
-                            ++index;
-                        }
-                    });
-    }
-=======
     if (!Options->displayServer.empty())
         StartDisplayThread();
->>>>>>> 3e9c29b4
 
     // Loop over sample indices and evaluate pixel samples
     int firstSampleIndex = 0, lastSampleIndex = samplesPerPixel;
@@ -671,20 +586,7 @@
             UpdateFilm();
 
             // Copy updated film pixels to buffer for display
-<<<<<<< HEAD
-#ifdef PBRT_BUILD_GPU_RENDERER
-            if (Options->useGPU && !Options->displayServer.empty())
-                ParallelFor(
-                    "Update Display RGB Buffer", maxQueueSize,
-                    PBRT_CPU_GPU_LAMBDA(int pixelIndex) {
-                        Point2i pPixel = pixelSampleState.pPixel[pixelIndex];
-                        if (!InsideExclusive(pPixel, film.PixelBounds()))
-                            return;
-
-                        Point2i p(pPixel - film.PixelBounds().pMin);
-                        displayRGB[p.x + p.y * resolution.x] = film.GetPixelRGB(pPixel);
-                    });
-#endif // PBRT_BUILD_GPU_RENDERER
+            UpdateDisplay(resolution);
 
 #ifdef PBRT_INTERACTIVE_SUPPORT
             if (Options->interactive) {
@@ -787,11 +689,7 @@
                                 denoiserAlbedoAccum[i] = RGB(0, 0, 0);
                             });
             }
-=======
-            UpdateDisplay(resolution);
->>>>>>> 3e9c29b4
         }
-#endif // PBRT_INTERACTIVE_SUPPORT
 
         progress.Update();
     }
