--- conflicted
+++ resolved
@@ -107,7 +107,6 @@
     SpectrumHandle I = parameters.GetOneSpectrum("I", &colorSpace->illuminant,
                                                  SpectrumType::General, alloc);
     Float sc = parameters.GetOneFloat("scale", 1);
-<<<<<<< HEAD
 
     sc /= SpectrumToPhotometric(I);
 
@@ -116,10 +115,6 @@
         Float k_e = 4 * Pi;
         sc *= phi_v / k_e;
     }
-
-    I.Scale(sc);
-=======
->>>>>>> 5ee28499
 
     Point3f from = parameters.GetOnePoint3f("from", Point3f(0, 0, 0));
     Transform tf = Translate(Vector3f(from.x, from.y, from.z));
@@ -183,7 +178,6 @@
     Transform t(m);
     Transform finalRenderFromLight = renderFromLight * t;
 
-<<<<<<< HEAD
     // Scale the light spectrum to be equivalent to 1 nit
     sc /= SpectrumToPhotometric(L);
 
@@ -195,12 +189,8 @@
         Float k_e = -w.y;
         sc *= E_v / k_e;
     }
-    L.Scale(sc);
-
-    return alloc.new_object<DistantLight>(finalRenderFromLight, L, alloc);
-=======
+
     return alloc.new_object<DistantLight>(finalRenderFromLight, L, sc, alloc);
->>>>>>> 5ee28499
 }
 
 STAT_MEMORY_COUNTER("Memory/Light image and distributions", imageBytes);
@@ -585,8 +575,6 @@
         sc *= phi_v / k_e;
     }
 
-    I.Scale(sc);
-
     const Float swapYZ[4][4] = {1, 0, 0, 0, 0, 0, 1, 0, 0, 1, 0, 0, 0, 0, 0, 1};
     Transform t(swapYZ);
     Transform finalRenderFromLight = renderFromLight * t;
@@ -807,22 +795,14 @@
 
 SampledSpectrum UniformInfiniteLight::Le(const Ray &ray,
                                          const SampledWavelengths &lambda) const {
-<<<<<<< HEAD
-    return Lemit.Sample(lambda) * scale;
-=======
     return scale * Lemit.Sample(lambda);
->>>>>>> 5ee28499
 }
 
 SampledSpectrum UniformInfiniteLight::Phi(const SampledWavelengths &lambda) const {
     // TODO: is there another Pi or so for the hemisphere?
     // pi r^2 for disk
     // 2pi for cosine-weighted sphere
-<<<<<<< HEAD
-    return 2 * Pi * Pi * Sqr(sceneRadius) * Lemit.Sample(lambda) * scale;
-=======
     return 2 * Pi * Pi * Sqr(sceneRadius) * scale * Lemit.Sample(lambda);
->>>>>>> 5ee28499
 }
 
 LightLiSample UniformInfiniteLight::SampleLi(LightSampleContext ctx, Point2f u,
@@ -831,11 +811,7 @@
     Vector3f wi = SampleUniformSphere(u);
     Float pdf = UniformSpherePDF();
     return LightLiSample(
-<<<<<<< HEAD
-        this, Lemit.Sample(lambda) * scale, wi, pdf,
-=======
         this, scale * Lemit.Sample(lambda), wi, pdf,
->>>>>>> 5ee28499
         Interaction(ctx.p() + wi * (2 * sceneRadius), 0 /* time */, &mediumInterface));
 }
 
@@ -858,11 +834,7 @@
     Float pdfPos = 1 / (Pi * Sqr(sceneRadius));
     Float pdfDir = UniformSpherePDF();
 
-<<<<<<< HEAD
-    return LightLeSample(Lemit.Sample(lambda) * scale, ray, pdfPos, pdfDir);
-=======
     return LightLeSample(scale * Lemit.Sample(lambda), ray, pdfPos, pdfDir);
->>>>>>> 5ee28499
 }
 
 void UniformInfiniteLight::PDF_Le(const Ray &ray, Float *pdfPos, Float *pdfDir) const {
@@ -1342,7 +1314,6 @@
     Transform t = Translate(Vector3f(from.x, from.y, from.z)) * Inverse(dirToZ);
     Transform finalRenderFromLight = renderFromLight * t;
 
-<<<<<<< HEAD
     sc /= SpectrumToPhotometric(I);
 
     Float phi_v = parameters.GetOneFloat("power", -1);
@@ -1354,12 +1325,7 @@
         sc *= phi_v / k_e;
     }
 
-    I.Scale(sc);
-
-    return alloc.new_object<SpotLight>(finalRenderFromLight, medium, I, coneangle,
-=======
     return alloc.new_object<SpotLight>(finalRenderFromLight, medium, I, sc, coneangle,
->>>>>>> 5ee28499
                                        coneangle - conedelta, alloc);
 }
 
@@ -1448,11 +1414,7 @@
             // Default: color space's std illuminant
             light = alloc.new_object<UniformInfiniteLight>(
                 renderFromLight, &colorSpace->illuminant, scale, alloc);
-<<<<<<< HEAD
         } else if (!L.empty()) {
-=======
-        else if (!L.empty()) {
->>>>>>> 5ee28499
             if (!filename.empty())
                 ErrorExit(loc, "Can't specify both emission \"L\" and "
                                "\"filename\" with InfiniteAreaLight");
@@ -1461,7 +1423,6 @@
                 ErrorExit(loc, "Portals are not supported for InfiniteAreaLights "
                                "without \"filename\".");
 
-<<<<<<< HEAD
             // Scale the light spectrum to be equivalent to 1 nit
             scale /= SpectrumToPhotometric(L[0]);
 
@@ -1474,10 +1435,6 @@
             }
 
             light = alloc.new_object<UniformInfiniteLight>(renderFromLight, L[0], scale, alloc);
-=======
-            light = alloc.new_object<UniformInfiniteLight>(renderFromLight, L[0], scale,
-                                                           alloc);
->>>>>>> 5ee28499
         } else {
             ImageAndMetadata imageAndMetadata = Image::Read(filename, alloc);
             const RGBColorSpace *colorSpace = imageAndMetadata.metadata.GetColorSpace();
