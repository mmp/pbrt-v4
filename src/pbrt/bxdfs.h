// pbrt is Copyright(c) 1998-2020 Matt Pharr, Wenzel Jakob, and Greg Humphreys.
// The pbrt source code is licensed under the Apache License, Version 2.0.
// SPDX: Apache-2.0

#ifndef PBRT_BXDFS_H
#define PBRT_BXDFS_H

#include <pbrt/pbrt.h>

#include <pbrt/base/bxdf.h>
#include <pbrt/interaction.h>
#include <pbrt/media.h>
#include <pbrt/options.h>
#include <pbrt/util/math.h>
#include <pbrt/util/memory.h>
#include <pbrt/util/pstd.h>
#include <pbrt/util/scattering.h>
#include <pbrt/util/spectrum.h>
#include <pbrt/util/taggedptr.h>
#include <pbrt/util/vecmath.h>

#include <algorithm>
#include <cmath>
#include <limits>
#include <string>

namespace pbrt {

// DiffuseBxDF Definition
class DiffuseBxDF {
  public:
    // DiffuseBxDF Public Methods
    DiffuseBxDF() = default;
    PBRT_CPU_GPU
    DiffuseBxDF(SampledSpectrum R) : R(R) {}

    PBRT_CPU_GPU
    SampledSpectrum f(Vector3f wo, Vector3f wi, TransportMode mode) const {
        if (!SameHemisphere(wo, wi))
            return SampledSpectrum(0.f);
        return R * InvPi;
    }

    PBRT_CPU_GPU
    pstd::optional<BSDFSample> Sample_f(
        Vector3f wo, Float uc, Point2f u, TransportMode mode,
        BxDFReflTransFlags sampleFlags = BxDFReflTransFlags::All) const {
        if (!(sampleFlags & BxDFReflTransFlags::Reflection))
            return {};
        // Sample cosine-weighted hemisphere to compute _wi_ and _pdf_
        Vector3f wi = SampleCosineHemisphere(u);
        if (wo.z < 0)
            wi.z *= -1;
        Float pdf = CosineHemispherePDF(AbsCosTheta(wi));

        return BSDFSample(R * InvPi, wi, pdf, BxDFFlags::DiffuseReflection);
    }

    PBRT_CPU_GPU
    Float PDF(Vector3f wo, Vector3f wi, TransportMode mode,
              BxDFReflTransFlags sampleFlags = BxDFReflTransFlags::All) const {
        if (!(sampleFlags & BxDFReflTransFlags::Reflection) || !SameHemisphere(wo, wi))
            return 0;
        return CosineHemispherePDF(AbsCosTheta(wi));
    }

    PBRT_CPU_GPU
    static constexpr const char *Name() { return "DiffuseBxDF"; }

    std::string ToString() const;

    PBRT_CPU_GPU
    void Regularize() {}

    PBRT_CPU_GPU
    BxDFFlags Flags() const {
        return R ? BxDFFlags::DiffuseReflection : BxDFFlags::Unset;
    }

  private:
    SampledSpectrum R;
};

// DiffuseTransmissionBxDF Definition
class DiffuseTransmissionBxDF {
  public:
    // DiffuseTransmissionBxDF Public Methods
    DiffuseTransmissionBxDF() = default;
    PBRT_CPU_GPU
    DiffuseTransmissionBxDF(SampledSpectrum R, SampledSpectrum T) : R(R), T(T) {}

    PBRT_CPU_GPU
    SampledSpectrum f(Vector3f wo, Vector3f wi, TransportMode mode) const {
        return SameHemisphere(wo, wi) ? (R * InvPi) : (T * InvPi);
    }

    PBRT_CPU_GPU
    pstd::optional<BSDFSample> Sample_f(
        Vector3f wo, Float uc, Point2f u, TransportMode mode,
        BxDFReflTransFlags sampleFlags = BxDFReflTransFlags::All) const {
        // Compute reflection and transmission probabilities for diffuse BSDF
        Float pr = R.MaxComponentValue(), pt = T.MaxComponentValue();
        if (!(sampleFlags & BxDFReflTransFlags::Reflection))
            pr = 0;
        if (!(sampleFlags & BxDFReflTransFlags::Transmission))
            pt = 0;
        if (pr == 0 && pt == 0)
            return {};

        // Randomly sample diffuse BSDF reflection or transmission
        if (uc < pr / (pr + pt)) {
            // Sample diffuse BSDF reflection
            Vector3f wi = SampleCosineHemisphere(u);
            if (wo.z < 0)
                wi.z *= -1;
            Float pdf = CosineHemispherePDF(AbsCosTheta(wi)) * pr / (pr + pt);
            return BSDFSample(f(wo, wi, mode), wi, pdf, BxDFFlags::DiffuseReflection);

        } else {
            // Sample diffuse BSDF transmission
            Vector3f wi = SampleCosineHemisphere(u);
            if (wo.z > 0)
                wi.z *= -1;
            Float pdf = CosineHemispherePDF(AbsCosTheta(wi)) * pt / (pr + pt);
            return BSDFSample(f(wo, wi, mode), wi, pdf, BxDFFlags::DiffuseTransmission);
        }
    }

    PBRT_CPU_GPU
    Float PDF(Vector3f wo, Vector3f wi, TransportMode mode,
              BxDFReflTransFlags sampleFlags = BxDFReflTransFlags::All) const {
        // Compute reflection and transmission probabilities for diffuse BSDF
        Float pr = R.MaxComponentValue(), pt = T.MaxComponentValue();
        if (!(sampleFlags & BxDFReflTransFlags::Reflection))
            pr = 0;
        if (!(sampleFlags & BxDFReflTransFlags::Transmission))
            pt = 0;
        if (pr == 0 && pt == 0)
            return {};

        if (SameHemisphere(wo, wi))
            return pr / (pr + pt) * CosineHemispherePDF(AbsCosTheta(wi));
        else
            return pt / (pr + pt) * CosineHemispherePDF(AbsCosTheta(wi));
    }

    PBRT_CPU_GPU
    static constexpr const char *Name() { return "DiffuseTransmissionBxDF"; }

    std::string ToString() const;

    PBRT_CPU_GPU
    void Regularize() {}

    PBRT_CPU_GPU
    BxDFFlags Flags() const {
        return ((R ? BxDFFlags::DiffuseReflection : BxDFFlags::Unset) |
                (T ? BxDFFlags::DiffuseTransmission : BxDFFlags::Unset));
    }

  private:
    // DiffuseTransmissionBxDF Private Members
    SampledSpectrum R, T;
};

// DielectricBxDF Definition
class DielectricBxDF {
  public:
    // DielectricBxDF Public Methods
    DielectricBxDF() = default;
    PBRT_CPU_GPU
    DielectricBxDF(Float eta, TrowbridgeReitzDistribution mfDistrib)
        : eta(eta), mfDistrib(mfDistrib) {}

    PBRT_CPU_GPU
    BxDFFlags Flags() const {
        BxDFFlags flags = (eta == 1) ? BxDFFlags::Transmission
                                     : (BxDFFlags::Reflection | BxDFFlags::Transmission);
        return flags |
               (mfDistrib.EffectivelySmooth() ? BxDFFlags::Specular : BxDFFlags::Glossy);
    }

    PBRT_CPU_GPU
    pstd::optional<BSDFSample> Sample_f(
        Vector3f wo, Float uc, Point2f u, TransportMode mode,
        BxDFReflTransFlags sampleFlags = BxDFReflTransFlags::All) const;

    PBRT_CPU_GPU
    SampledSpectrum f(Vector3f wo, Vector3f wi, TransportMode mode) const;
    PBRT_CPU_GPU
    Float PDF(Vector3f wo, Vector3f wi, TransportMode mode,
              BxDFReflTransFlags sampleFlags = BxDFReflTransFlags::All) const;

    PBRT_CPU_GPU
    static constexpr const char *Name() { return "DielectricBxDF"; }

    std::string ToString() const;

    PBRT_CPU_GPU
    void Regularize() { mfDistrib.Regularize(); }

  private:
    // DielectricBxDF Private Members
    Float eta;
    TrowbridgeReitzDistribution mfDistrib;
};

// ThinDielectricBxDF Definition
class ThinDielectricBxDF {
  public:
    // ThinDielectricBxDF Public Methods
    ThinDielectricBxDF() = default;
    PBRT_CPU_GPU
    ThinDielectricBxDF(Float eta) : eta(eta) {}

    PBRT_CPU_GPU
    SampledSpectrum f(Vector3f wo, Vector3f wi, TransportMode mode) const {
        return SampledSpectrum(0);
    }

    PBRT_CPU_GPU
    pstd::optional<BSDFSample> Sample_f(Vector3f wo, Float uc, Point2f u,
                                        TransportMode mode,
                                        BxDFReflTransFlags sampleFlags) const {
        Float R = FrDielectric(AbsCosTheta(wo), eta), T = 1 - R;
        // Compute _R_ and _T_ accounting for scattering between interfaces
        if (R < 1) {
            R += Sqr(T) * R / (1 - Sqr(R));
            T = 1 - R;
        }

        // Compute probabilities _pr_ and _pt_ for sampling reflection and transmission
        Float pr = R, pt = T;
        if (!(sampleFlags & BxDFReflTransFlags::Reflection))
            pr = 0;
        if (!(sampleFlags & BxDFReflTransFlags::Transmission))
            pt = 0;
        if (pr == 0 && pt == 0)
            return {};

        if (uc < pr / (pr + pt)) {
            // Sample perfect specular dielectric BRDF
            Vector3f wi(-wo.x, -wo.y, wo.z);
            SampledSpectrum fr(R / AbsCosTheta(wi));
            return BSDFSample(fr, wi, pr / (pr + pt), BxDFFlags::SpecularReflection);

        } else {
            // Sample perfect specular transmission at thin dielectric interface
            Vector3f wi = -wo;
            SampledSpectrum ft(T / AbsCosTheta(wi));
            return BSDFSample(ft, wi, pt / (pr + pt), BxDFFlags::SpecularTransmission);
        }
    }

    PBRT_CPU_GPU
    Float PDF(Vector3f wo, Vector3f wi, TransportMode mode,
              BxDFReflTransFlags sampleFlags) const {
        return 0;
    }

    PBRT_CPU_GPU
    static constexpr const char *Name() { return "ThinDielectricBxDF"; }

    std::string ToString() const;

    PBRT_CPU_GPU
    void Regularize() { /* TODO */
    }

    PBRT_CPU_GPU
    BxDFFlags Flags() const {
        return (BxDFFlags::Reflection | BxDFFlags::Transmission | BxDFFlags::Specular);
    }

  private:
    Float eta;
};

// ConductorBxDF Definition
class ConductorBxDF {
  public:
    // ConductorBxDF Public Methods
    ConductorBxDF() = default;
    PBRT_CPU_GPU
    ConductorBxDF(const TrowbridgeReitzDistribution &mfDistrib, SampledSpectrum eta,
                  SampledSpectrum k)
        : mfDistrib(mfDistrib), eta(eta), k(k) {}

    PBRT_CPU_GPU
    BxDFFlags Flags() const {
        return mfDistrib.EffectivelySmooth() ? BxDFFlags::SpecularReflection
                                             : BxDFFlags::GlossyReflection;
    }

    PBRT_CPU_GPU
    pstd::optional<BSDFSample> Sample_f(
        Vector3f wo, Float uc, Point2f u, TransportMode mode,
        BxDFReflTransFlags sampleFlags = BxDFReflTransFlags::All) const {
        if (!(sampleFlags & BxDFReflTransFlags::Reflection))
            return {};
        if (mfDistrib.EffectivelySmooth()) {
            // Sample perfectly specular conductor BRDF
            Vector3f wi(-wo.x, -wo.y, wo.z);
            SampledSpectrum f = FrComplex(AbsCosTheta(wi), eta, k) / AbsCosTheta(wi);
            return BSDFSample(f, wi, 1, BxDFFlags::SpecularReflection);
        }
        // Sample rough conductor BRDF
        // Sample microfacet normal $\wm$ and reflected direction $\wi$
        if (wo.z == 0)
            return {};
        Vector3f wm = mfDistrib.Sample_wm(wo, u);
        Vector3f wi = Reflect(wo, wm);
        if (!SameHemisphere(wo, wi))
            return {};

        // Compute PDF of _wi_ for microfacet reflection
        Float pdf = mfDistrib.PDF(wo, wm) / (4 * AbsDot(wo, wm));

        Float cosTheta_o = AbsCosTheta(wo), cosTheta_i = AbsCosTheta(wi);
        if (cosTheta_i == 0 || cosTheta_o == 0)
            return {};
        // Evaluate Fresnel factor _F_ for conductor BRDF
        SampledSpectrum F = FrComplex(AbsDot(wo, wm), eta, k);

        SampledSpectrum f =
            mfDistrib.D(wm) * F * mfDistrib.G(wo, wi) / (4 * cosTheta_i * cosTheta_o);
        return BSDFSample(f, wi, pdf, BxDFFlags::GlossyReflection);
    }

    PBRT_CPU_GPU
    SampledSpectrum f(Vector3f wo, Vector3f wi, TransportMode mode) const {
        if (!SameHemisphere(wo, wi))
            return {};
        if (mfDistrib.EffectivelySmooth())
            return {};
        // Evaluate rough conductor BRDF
        // Compute cosines and $\wm$ for conductor BRDF
        Float cosTheta_o = AbsCosTheta(wo), cosTheta_i = AbsCosTheta(wi);
        if (cosTheta_i == 0 || cosTheta_o == 0)
            return {};
        Vector3f wm = wi + wo;
        if (LengthSquared(wm) == 0)
            return {};
        wm = Normalize(wm);

        // Evaluate Fresnel factor _F_ for conductor BRDF
        SampledSpectrum F = FrComplex(AbsDot(wo, wm), eta, k);

        return mfDistrib.D(wm) * F * mfDistrib.G(wo, wi) / (4 * cosTheta_i * cosTheta_o);
    }

    PBRT_CPU_GPU
    Float PDF(Vector3f wo, Vector3f wi, TransportMode mode,
              BxDFReflTransFlags sampleFlags) const {
        if (!(sampleFlags & BxDFReflTransFlags::Reflection))
            return 0;
        if (!SameHemisphere(wo, wi))
            return 0;
        if (mfDistrib.EffectivelySmooth())
            return 0;
        // Evaluate sampling PDF of rough conductor BRDF
        Vector3f wh = wo + wi;
        CHECK_RARE(1e-5f, LengthSquared(wh) == 0);
        if (LengthSquared(wh) == 0)
            return 0;
        wh = FaceForward(Normalize(wh), Normal3f(0, 0, 1));
        return mfDistrib.PDF(wo, wh) / (4 * AbsDot(wo, wh));
    }

    PBRT_CPU_GPU
    static constexpr const char *Name() { return "ConductorBxDF"; }
    std::string ToString() const;

    PBRT_CPU_GPU
    void Regularize() { mfDistrib.Regularize(); }

  private:
    // ConductorBxDF Private Members
    TrowbridgeReitzDistribution mfDistrib;
    SampledSpectrum eta, k;
};

// TopOrBottomBxDF Definition
template <typename TopBxDF, typename BottomBxDF>
class TopOrBottomBxDF {
  public:
    // TopOrBottomBxDF Public Methods
    TopOrBottomBxDF() = default;
    PBRT_CPU_GPU
    TopOrBottomBxDF &operator=(const TopBxDF *t) {
        top = t;
        bottom = nullptr;
        return *this;
    }
    PBRT_CPU_GPU
    TopOrBottomBxDF &operator=(const BottomBxDF *b) {
        bottom = b;
        top = nullptr;
        return *this;
    }

    PBRT_CPU_GPU
    SampledSpectrum f(Vector3f wo, Vector3f wi, TransportMode mode) const {
        return top ? top->f(wo, wi, mode) : bottom->f(wo, wi, mode);
    }

    PBRT_CPU_GPU
    pstd::optional<BSDFSample> Sample_f(
        Vector3f wo, Float uc, Point2f u, TransportMode mode,
        BxDFReflTransFlags sampleFlags = BxDFReflTransFlags::All) const {
        return top ? top->Sample_f(wo, uc, u, mode, sampleFlags)
                   : bottom->Sample_f(wo, uc, u, mode, sampleFlags);
    }

    PBRT_CPU_GPU
    Float PDF(Vector3f wo, Vector3f wi, TransportMode mode,
              BxDFReflTransFlags sampleFlags = BxDFReflTransFlags::All) const {
        return top ? top->PDF(wo, wi, mode, sampleFlags)
                   : bottom->PDF(wo, wi, mode, sampleFlags);
    }

    PBRT_CPU_GPU
    BxDFFlags Flags() const { return top ? top->Flags() : bottom->Flags(); }

  private:
    const TopBxDF *top = nullptr;
    const BottomBxDF *bottom = nullptr;
};

// LayeredBxDF Definition
template <typename TopBxDF, typename BottomBxDF, bool twoSided>
class LayeredBxDF {
  public:
    // LayeredBxDF Public Methods
    LayeredBxDF() = default;
    PBRT_CPU_GPU
    LayeredBxDF(TopBxDF top, BottomBxDF bottom, Float thickness,
                const SampledSpectrum &albedo, Float g, int maxDepth, int nSamples)
        : top(top),
          bottom(bottom),
          thickness(std::max(thickness, std::numeric_limits<Float>::min())),
          g(g),
          albedo(albedo),
          maxDepth(maxDepth),
          nSamples(nSamples) {}

    std::string ToString() const;

    PBRT_CPU_GPU
    void Regularize() {
        top.Regularize();
        bottom.Regularize();
    }

    PBRT_CPU_GPU
    BxDFFlags Flags() const {
        BxDFFlags topFlags = top.Flags(), bottomFlags = bottom.Flags();
        CHECK(IsTransmissive(topFlags) ||
              IsTransmissive(bottomFlags));  // otherwise, why bother?

        BxDFFlags flags = BxDFFlags::Reflection;
        if (IsSpecular(topFlags))
            flags = flags | BxDFFlags::Specular;

        if (IsDiffuse(topFlags) || IsDiffuse(bottomFlags) || albedo)
            flags = flags | BxDFFlags::Diffuse;
        else if (IsGlossy(topFlags) || IsGlossy(bottomFlags))
            flags = flags | BxDFFlags::Glossy;

        if (IsTransmissive(topFlags) && IsTransmissive(bottomFlags))
            flags = flags | BxDFFlags::Transmission;

        return flags;
    }

    PBRT_CPU_GPU
    SampledSpectrum f(Vector3f wo, Vector3f wi, TransportMode mode) const {
        SampledSpectrum f(0.);
        // Estimate _LayeredBxDF_ value _f_ using random sampling
        // Set _wi_ and _wi_ for layered BSDF evaluation
        if (twoSided && wo.z < 0) {
            wo = -wo;
            wi = -wi;
        }

        // Determine entrance interface for layered BSDF
        TopOrBottomBxDF<TopBxDF, BottomBxDF> enterInterface;
        bool enteredTop = twoSided || wo.z > 0;
        if (enteredTop)
            enterInterface = &top;
        else
            enterInterface = &bottom;

        // Determine exit interface and exit $z$ for layered BSDF
        TopOrBottomBxDF<TopBxDF, BottomBxDF> exitInterface, nonExitInterface;
        if (SameHemisphere(wo, wi) ^ enteredTop) {
            exitInterface = &bottom;
            nonExitInterface = &top;
        } else {
            exitInterface = &top;
            nonExitInterface = &bottom;
        }
        Float exitZ = (SameHemisphere(wo, wi) ^ enteredTop) ? 0 : thickness;

        // Account for reflection at the entrance interface
        if (SameHemisphere(wo, wi))
            f = nSamples * enterInterface.f(wo, wi, mode);

        // Declare _RNG_ for layered BSDF evaluation
        RNG rng(Hash(GetOptions().seed, wo), Hash(wi));
        auto r = [&rng]() {
            return std::min<Float>(rng.Uniform<Float>(), OneMinusEpsilon);
        };

        for (int s = 0; s < nSamples; ++s) {
            // Sample random walk through layers to estimate BSDF value
            // Sample transmission direction through entrance interface
            Float uc = r();
            pstd::optional<BSDFSample> wos = enterInterface.Sample_f(
                wo, uc, Point2f(r(), r()), mode, BxDFReflTransFlags::Transmission);
            if (!wos || !wos->f || wos->pdf == 0 || wos->wi.z == 0)
                continue;

            // Sample BSDF for virtual light from _wi_
            uc = r();
            pstd::optional<BSDFSample> wis = exitInterface.Sample_f(
                wi, uc, Point2f(r(), r()), !mode, BxDFReflTransFlags::Transmission);
            if (!wis || !wis->f || wis->pdf == 0 || wis->wi.z == 0)
                continue;

            // Declare state for random walk through BSDF layers
            SampledSpectrum beta = wos->f * AbsCosTheta(wos->wi) / wos->pdf;
            Float z = enteredTop ? thickness : 0;
            Vector3f w = wos->wi;
            HGPhaseFunction phase(g);

            for (int depth = 0; depth < maxDepth; ++depth) {
                // Sample next event for layered BSDF evaluation random walk
                PBRT_DBG("beta: %f %f %f %f, w: %f %f %f, f: %f %f %f %f\n", beta[0],
                         beta[1], beta[2], beta[3], w.x, w.y, w.z, f[0], f[1], f[2],
                         f[3]);
                // Possibly terminate layered BSDF random walk with Russian Roulette
                if (depth > 3 && beta.MaxComponentValue() < 0.25f) {
                    Float q = std::max<Float>(0, 1 - beta.MaxComponentValue());
                    if (r() < q)
                        break;
                    beta /= 1 - q;
                    PBRT_DBG("After RR with q = %f, beta: %f %f %f %f\n", q, beta[0],
                             beta[1], beta[2], beta[3]);
                }

                // Account for media between layers and possibly scatter
                if (!albedo) {
                    // Advance to next layer boundary and update _beta_ for transmittance
                    z = (z == thickness) ? 0 : thickness;
                    beta *= Tr(thickness, w);

                } else {
                    // Sample medium scattering for layered BSDF evaluation
                    Float sigma_t = 1;
                    Float dz = SampleExponential(r(), sigma_t / std::abs(w.z));
                    Float zp = w.z > 0 ? (z + dz) : (z - dz);
                    DCHECK_RARE(1e-5, z == zp);
                    if (z == zp)
                        continue;
                    if (0 < zp && zp < thickness) {
                        // Handle scattering event in layered BSDF medium
                        // Account for scattering through _exitInterface_ using _wis_
                        Float wt = 1;
                        if (!IsSpecular(exitInterface.Flags()))
                            wt = PowerHeuristic(1, wis->pdf, 1, phase.PDF(-w, -wis->wi));
                        f += beta * albedo * phase.p(-w, -wis->wi) * wt *
                             Tr(zp - exitZ, wis->wi) * wis->f / wis->pdf;

                        // Sample phase function and update layered path state
                        Point2f u{r(), r()};
                        pstd::optional<PhaseFunctionSample> ps = phase.Sample_p(-w, u);
                        if (!ps || ps->pdf == 0 || ps->wi.z == 0)
                            continue;
                        beta *= albedo * ps->p / ps->pdf;
                        w = ps->wi;
                        z = zp;

                        // Possibly account for scattering through _exitInterface_
                        if (((z < exitZ && w.z > 0) || (z > exitZ && w.z < 0)) &&
                            !IsSpecular(exitInterface.Flags())) {
                            // Account for scattering through _exitInterface_
                            SampledSpectrum fExit = exitInterface.f(-w, wi, mode);
                            if (fExit) {
                                Float exitPDF = exitInterface.PDF(
                                    -w, wi, mode, BxDFReflTransFlags::Transmission);
                                Float wt = PowerHeuristic(1, ps->pdf, 1, exitPDF);
                                f += beta * Tr(zp - exitZ, ps->wi) * fExit * wt;
                            }
                        }

                        continue;
                    }
                    z = Clamp(zp, 0, thickness);
                }

                // Account for scattering at appropriate interface
                if (z == exitZ) {
                    // Account for reflection at _exitInterface_
                    Float uc = r();
                    pstd::optional<BSDFSample> bs = exitInterface.Sample_f(
                        -w, uc, Point2f(r(), r()), mode, BxDFReflTransFlags::Reflection);
                    if (!bs || !bs->f || bs->pdf == 0 || bs->wi.z == 0)
                        break;
                    beta *= bs->f * AbsCosTheta(bs->wi) / bs->pdf;
                    w = bs->wi;

                } else {
                    // Account for scattering at _nonExitInterface_
                    if (!IsSpecular(nonExitInterface.Flags())) {
                        // Add NEE contribution along presampled _wis_ direction
                        Float wt = 1;
                        if (!IsSpecular(exitInterface.Flags()))
                            wt = PowerHeuristic(1, wis->pdf, 1,
                                                nonExitInterface.PDF(-w, -wis->wi, mode));
                        f += beta * nonExitInterface.f(-w, -wis->wi, mode) *
                             AbsCosTheta(wis->wi) * wt * Tr(thickness, wis->wi) * wis->f /
                             wis->pdf;
                    }
                    // Sample new direction using BSDF at _nonExitInterface_
                    Float uc = r();
                    Point2f u(r(), r());
                    pstd::optional<BSDFSample> bs = nonExitInterface.Sample_f(
                        -w, uc, u, mode, BxDFReflTransFlags::Reflection);
                    if (!bs || !bs->f || bs->pdf == 0 || bs->wi.z == 0)
                        break;
                    beta *= bs->f * AbsCosTheta(bs->wi) / bs->pdf;
                    w = bs->wi;

                    if (!IsSpecular(exitInterface.Flags())) {
                        // Add NEE contribution along direction from BSDF sample
                        SampledSpectrum fExit = exitInterface.f(-w, wi, mode);
                        if (fExit) {
                            Float wt = 1;
                            if (!IsSpecular(nonExitInterface.Flags())) {
                                Float exitPDF = exitInterface.PDF(
                                    -w, wi, mode, BxDFReflTransFlags::Transmission);
                                wt = PowerHeuristic(1, bs->pdf, 1, exitPDF);
                            }
                            f += beta * Tr(thickness, bs->wi) * fExit * wt;
                        }
                    }
                }
            }
        }

        return f / nSamples;
    }

    PBRT_CPU_GPU
    pstd::optional<BSDFSample> Sample_f(
        Vector3f wo, Float uc, Point2f u, TransportMode mode,
        BxDFReflTransFlags sampleFlags = BxDFReflTransFlags::All) const {
        CHECK(sampleFlags == BxDFReflTransFlags::All);  // for now
        // Set _wo_ for layered BSDF sampling
        bool flipWi = false;
        if (twoSided && wo.z < 0) {
            wo = -wo;
            flipWi = true;
        }

        // Sample BSDF at entrance interface to get initial direction _w_
        bool enteredTop = twoSided || wo.z > 0;
        pstd::optional<BSDFSample> bs =
            enteredTop ? top.Sample_f(wo, uc, u, mode) : bottom.Sample_f(wo, uc, u, mode);
        if (!bs || !bs->f || bs->pdf == 0 || bs->wi.z == 0)
            return {};
        if (bs->IsReflection()) {
            if (flipWi)
                bs->wi = -bs->wi;
            bs->pdfIsProportional = true;
            return bs;
        }
        Vector3f w = bs->wi;
        bool specularPath = bs->IsSpecular();

        // Declare _RNG_ for layered BSDF sampling
        RNG rng(Hash(GetOptions().seed, wo), Hash(uc, u));
        auto r = [&rng]() {
            return std::min<Float>(rng.Uniform<Float>(), OneMinusEpsilon);
        };

        // Declare common variables for layered BSDF sampling
        SampledSpectrum f = bs->f * AbsCosTheta(bs->wi);
        Float pdf = bs->pdf;
        Float z = enteredTop ? thickness : 0;
        HGPhaseFunction phase(g);

        for (int depth = 0; depth < maxDepth; ++depth) {
            // Follow random walk through layers to sample layered BSDF
            // Possibly terminate layered BSDF sampling with Russian Roulette
            Float rrBeta = f.MaxComponentValue() / pdf;
            if (depth > 3 && rrBeta < 0.25f) {
                Float q = std::max<Float>(0, 1 - rrBeta);
                if (r() < q)
                    return {};
                pdf *= 1 - q;
            }
            if (w.z == 0)
                return {};

            if (albedo) {
                // Sample potential scattering event in layered medium
                Float sigma_t = 1;
                Float dz = SampleExponential(r(), sigma_t / AbsCosTheta(w));
                Float zp = w.z > 0 ? (z + dz) : (z - dz);
                CHECK_RARE(1e-5, zp == z);
                if (zp == z)
                    return {};
                if (0 < zp && zp < thickness) {
                    // Update path state for valid scattering event between interfaces
                    pstd::optional<PhaseFunctionSample> ps =
                        phase.Sample_p(-w, Point2f(r(), r()));
                    if (!ps || ps->pdf == 0 || ps->wi.z == 0)
                        return {};
                    f *= albedo * ps->p;
                    pdf *= ps->pdf;
                    specularPath = false;
                    w = ps->wi;
                    z = zp;

                    continue;
                }
                z = Clamp(zp, 0, thickness);
                if (z == 0)
                    DCHECK_LT(w.z, 0);
                else
                    DCHECK_GT(w.z, 0);

            } else {
                // Advance to the other layer interface
                z = (z == thickness) ? 0 : thickness;
                f *= Tr(thickness, w);
            }
            // Initialize _interface_ for current interface surface
<<<<<<< HEAD
            #undef interface
=======
#ifdef interface  // That's enough out of you, Windows.
#undef interface
#endif
>>>>>>> 3e9c29b4
            TopOrBottomBxDF<TopBxDF, BottomBxDF> interface;
            if (z == 0)
                interface = &bottom;
            else
                interface = &top;

            // Sample interface BSDF to determine new path direction
            Float uc = r();
            Point2f u(r(), r());
            pstd::optional<BSDFSample> bs = interface.Sample_f(-w, uc, u, mode);
            if (!bs || !bs->f || bs->pdf == 0 || bs->wi.z == 0)
                return {};
            f *= bs->f;
            pdf *= bs->pdf;
            specularPath &= bs->IsSpecular();
            w = bs->wi;

            // Return _BSDFSample_ if path has left the layers
            if (bs->IsTransmission()) {
                BxDFFlags flags = SameHemisphere(wo, w) ? BxDFFlags::Reflection
                                                        : BxDFFlags::Transmission;
                flags |= specularPath ? BxDFFlags::Specular : BxDFFlags::Glossy;
                if (flipWi)
                    w = -w;
                return BSDFSample(f, w, pdf, flags, 1.f, true);
            }

            // Scale _f_ by cosine term after scattering at the interface
            f *= AbsCosTheta(bs->wi);
        }
        return {};
    }

    PBRT_CPU_GPU
    Float PDF(Vector3f wo, Vector3f wi, TransportMode mode,
              BxDFReflTransFlags sampleFlags = BxDFReflTransFlags::All) const {
        CHECK(sampleFlags == BxDFReflTransFlags::All);  // for now
        // Set _wi_ and _wi_ for layered BSDF evaluation
        if (twoSided && wo.z < 0) {
            wo = -wo;
            wi = -wi;
        }

        // Declare _RNG_ for layered PDF evaluation
        RNG rng(Hash(GetOptions().seed, wi), Hash(wo));
        auto r = [&rng]() {
            return std::min<Float>(rng.Uniform<Float>(), OneMinusEpsilon);
        };

        // Update _pdfSum_ for reflection at the entrance layer
        bool enteredTop = twoSided || wo.z > 0;
        Float pdfSum = 0;
        if (SameHemisphere(wo, wi)) {
            auto reflFlag = BxDFReflTransFlags::Reflection;
            pdfSum += enteredTop ? nSamples * top.PDF(wo, wi, mode, reflFlag)
                                 : nSamples * bottom.PDF(wo, wi, mode, reflFlag);
        }

        for (int s = 0; s < nSamples; ++s) {
            // Evaluate layered BSDF PDF sample
            if (SameHemisphere(wo, wi)) {
                // Evaluate TRT term for PDF estimate
                TopOrBottomBxDF<TopBxDF, BottomBxDF> rInterface, tInterface;
                if (enteredTop) {
                    rInterface = &bottom;
                    tInterface = &top;
                } else {
                    rInterface = &top;
                    tInterface = &bottom;
                }
                // Sample _tInterface_ to get direction into the layers
                auto trans = BxDFReflTransFlags::Transmission;
                pstd::optional<BSDFSample> wos, wis;
                wos = tInterface.Sample_f(wo, r(), {r(), r()}, mode, trans);
                wis = tInterface.Sample_f(wi, r(), {r(), r()}, !mode, trans);

                // Update _pdfSum_ accounting for TRT scattering events
                if (wos && wos->f && wos->pdf > 0 && wis && wis->f && wis->pdf > 0) {
                    if (!IsNonSpecular(tInterface.Flags()))
                        pdfSum += rInterface.PDF(-wos->wi, -wis->wi, mode);
                    else {
                        // Use multiple importance sampling to estimate PDF product
                        pstd::optional<BSDFSample> rs =
                            rInterface.Sample_f(-wos->wi, r(), {r(), r()}, mode);
                        if (rs && rs->f && rs->pdf > 0) {
                            if (!IsNonSpecular(rInterface.Flags()))
                                pdfSum += tInterface.PDF(-rs->wi, wi, mode);
                            else {
                                // Compute MIS-weighted estimate of Equation
                                // (\ref{eq:pdf-triple-canceled-one})
                                Float rPDF = rInterface.PDF(-wos->wi, -wis->wi, mode);
                                Float wt = PowerHeuristic(1, wis->pdf, 1, rPDF);
                                pdfSum += wt * rPDF;

                                Float tPDF = tInterface.PDF(-rs->wi, wi, mode);
                                wt = PowerHeuristic(1, rs->pdf, 1, tPDF);
                                pdfSum += wt * tPDF;
                            }
                        }
                    }
                }

            } else {
                // Evaluate TT term for PDF estimate
                TopOrBottomBxDF<TopBxDF, BottomBxDF> toInterface, tiInterface;
                if (enteredTop) {
                    toInterface = &top;
                    tiInterface = &bottom;
                } else {
                    toInterface = &bottom;
                    tiInterface = &top;
                }

                Float uc = r();
                Point2f u(r(), r());
                pstd::optional<BSDFSample> wos = toInterface.Sample_f(wo, uc, u, mode);
                if (!wos || !wos->f || wos->pdf == 0 || wos->wi.z == 0 ||
                    wos->IsReflection())
                    continue;

                uc = r();
                u = Point2f(r(), r());
                pstd::optional<BSDFSample> wis = tiInterface.Sample_f(wi, uc, u, !mode);
                if (!wis || !wis->f || wis->pdf == 0 || wis->wi.z == 0 ||
                    wis->IsReflection())
                    continue;

                if (IsSpecular(toInterface.Flags()))
                    pdfSum += tiInterface.PDF(-wos->wi, wi, mode);
                else if (IsSpecular(tiInterface.Flags()))
                    pdfSum += toInterface.PDF(wo, -wis->wi, mode);
                else
                    pdfSum += (toInterface.PDF(wo, -wis->wi, mode) +
                               tiInterface.PDF(-wos->wi, wi, mode)) /
                              2;
            }
        }
        // Return mixture of PDF estimate and constant PDF
        return Lerp(0.9f, 1 / (4 * Pi), pdfSum / nSamples);
    }

  private:
    // LayeredBxDF Private Methods
    PBRT_CPU_GPU
    static Float Tr(Float dz, Vector3f w) {
        if (std::abs(dz) <= std::numeric_limits<Float>::min())
            return 1;
        return FastExp(-std::abs(dz / w.z));
    }

    // LayeredBxDF Private Members
    TopBxDF top;
    BottomBxDF bottom;
    Float thickness, g;
    SampledSpectrum albedo;
    int maxDepth, nSamples;
};

// CoatedDiffuseBxDF Definition
class CoatedDiffuseBxDF : public LayeredBxDF<DielectricBxDF, DiffuseBxDF, true> {
  public:
    // CoatedDiffuseBxDF Public Methods
    using LayeredBxDF::LayeredBxDF;
    PBRT_CPU_GPU
    static constexpr const char *Name() { return "CoatedDiffuseBxDF"; }
};

// CoatedConductorBxDF Definition
class CoatedConductorBxDF : public LayeredBxDF<DielectricBxDF, ConductorBxDF, true> {
  public:
    // CoatedConductorBxDF Public Methods
    PBRT_CPU_GPU
    static constexpr const char *Name() { return "CoatedConductorBxDF"; }
    using LayeredBxDF::LayeredBxDF;
};

// HairBxDF Definition
class HairBxDF {
  public:
    // HairBxDF Public Methods
    HairBxDF() = default;
    PBRT_CPU_GPU
    HairBxDF(Float h, Float eta, const SampledSpectrum &sigma_a, Float beta_m,
             Float beta_n, Float alpha);
    PBRT_CPU_GPU
    SampledSpectrum f(Vector3f wo, Vector3f wi, TransportMode mode) const;
    PBRT_CPU_GPU
    pstd::optional<BSDFSample> Sample_f(Vector3f wo, Float uc, Point2f u,
                                        TransportMode mode,
                                        BxDFReflTransFlags sampleFlags) const;
    PBRT_CPU_GPU
    Float PDF(Vector3f wo, Vector3f wi, TransportMode mode,
              BxDFReflTransFlags sampleFlags) const;

    PBRT_CPU_GPU
    void Regularize() {}

    PBRT_CPU_GPU
    static constexpr const char *Name() { return "HairBxDF"; }
    std::string ToString() const;

    PBRT_CPU_GPU
    BxDFFlags Flags() const { return BxDFFlags::GlossyReflection; }

    PBRT_CPU_GPU
    static RGBUnboundedSpectrum SigmaAFromConcentration(Float ce, Float cp);
    PBRT_CPU_GPU
    static SampledSpectrum SigmaAFromReflectance(const SampledSpectrum &c, Float beta_n,
                                                 const SampledWavelengths &lambda);

  private:
    // HairBxDF Constants
    static constexpr int pMax = 3;

    // HairBxDF Private Methods
    PBRT_CPU_GPU static Float Mp(Float cosTheta_i, Float cosTheta_o, Float sinTheta_i,
                                 Float sinTheta_o, Float v) {
        Float a = cosTheta_i * cosTheta_o / v, b = sinTheta_i * sinTheta_o / v;
        Float mp = (v <= .1)
                       ? (FastExp(LogI0(a) - b - 1 / v + 0.6931f + std::log(1 / (2 * v))))
                       : (FastExp(-b) * I0(a)) / (std::sinh(1 / v) * 2 * v);
        DCHECK(!IsInf(mp) && !IsNaN(mp));
        return mp;
    }

    PBRT_CPU_GPU static pstd::array<SampledSpectrum, pMax + 1> Ap(Float cosTheta_o,
                                                                  Float eta, Float h,
                                                                  SampledSpectrum T) {
        pstd::array<SampledSpectrum, pMax + 1> ap;
        // Compute $p=0$ attenuation at initial cylinder intersection
        Float cosGamma_o = SafeSqrt(1 - Sqr(h));
        Float cosTheta = cosTheta_o * cosGamma_o;
        Float f = FrDielectric(cosTheta, eta);
        ap[0] = SampledSpectrum(f);

        // Compute $p=1$ attenuation term
        ap[1] = Sqr(1 - f) * T;

        // Compute attenuation terms up to $p=_pMax_$
        for (int p = 2; p < pMax; ++p)
            ap[p] = ap[p - 1] * T * f;

        // Compute attenuation term accounting for remaining orders of scattering
        if (1 - T * f)
            ap[pMax] = ap[pMax - 1] * f * T / (1 - T * f);

        return ap;
    }

    PBRT_CPU_GPU static inline Float Phi(int p, Float gamma_o, Float gamma_t) {
        return 2 * p * gamma_t - 2 * gamma_o + p * Pi;
    }

    PBRT_CPU_GPU static inline Float Np(Float phi, int p, Float s, Float gamma_o,
                                        Float gamma_t) {
        Float dphi = phi - Phi(p, gamma_o, gamma_t);
        // Remap _dphi_ to $[-\pi,\pi]$
        while (dphi > Pi)
            dphi -= 2 * Pi;
        while (dphi < -Pi)
            dphi += 2 * Pi;

        return TrimmedLogistic(dphi, s, -Pi, Pi);
    }

    PBRT_CPU_GPU
    pstd::array<Float, pMax + 1> ApPDF(Float cosTheta_o) const;

    // HairBxDF Private Members
    Float h, eta;
    SampledSpectrum sigma_a;
    Float beta_m, beta_n;
    Float v[pMax + 1];
    Float s;
    Float sin2kAlpha[pMax], cos2kAlpha[pMax];
};

// MeasuredBxDF Definition
class MeasuredBxDF {
  public:
    // MeasuredBxDF Public Methods
    MeasuredBxDF() = default;
    PBRT_CPU_GPU
    MeasuredBxDF(const MeasuredBxDFData *brdf, const SampledWavelengths &lambda)
        : brdf(brdf), lambda(lambda) {}

    static MeasuredBxDFData *BRDFDataFromFile(const std::string &filename,
                                              Allocator alloc);

    PBRT_CPU_GPU
    SampledSpectrum f(Vector3f wo, Vector3f wi, TransportMode mode) const;

    PBRT_CPU_GPU
    pstd::optional<BSDFSample> Sample_f(Vector3f wo, Float uc, Point2f u,
                                        TransportMode mode,
                                        BxDFReflTransFlags sampleFlags) const;
    PBRT_CPU_GPU
    Float PDF(Vector3f wo, Vector3f wi, TransportMode mode,
              BxDFReflTransFlags sampleFlags) const;

    PBRT_CPU_GPU
    void Regularize() {}

    PBRT_CPU_GPU
    static constexpr const char *Name() { return "MeasuredBxDF"; }

    std::string ToString() const;

    PBRT_CPU_GPU
    BxDFFlags Flags() const { return (BxDFFlags::Reflection | BxDFFlags::Glossy); }

  private:
    // MeasuredBxDF Private Methods
    PBRT_CPU_GPU
    static Float theta2u(Float theta) { return std::sqrt(theta * (2 / Pi)); }
    PBRT_CPU_GPU
    static Float phi2u(Float phi) { return phi * (1 / (2 * Pi)) + .5f; }

    PBRT_CPU_GPU
    static Float u2theta(Float u) { return Sqr(u) * (Pi / 2.f); }
    PBRT_CPU_GPU
    static Float u2phi(Float u) { return (2.f * u - 1.f) * Pi; }

    // MeasuredBxDF Private Members
    const MeasuredBxDFData *brdf;
    SampledWavelengths lambda;
};

// NormalizedFresnelBxDF Definition
class NormalizedFresnelBxDF {
  public:
    // NormalizedFresnelBxDF Public Methods
    NormalizedFresnelBxDF() = default;
    PBRT_CPU_GPU
    NormalizedFresnelBxDF(Float eta) : eta(eta) {}

    PBRT_CPU_GPU
    BSDFSample Sample_f(Vector3f wo, Float uc, Point2f u, TransportMode mode,
                        BxDFReflTransFlags sampleFlags) const {
        if (!(sampleFlags & BxDFReflTransFlags::Reflection))
            return {};

        // Cosine-sample the hemisphere, flipping the direction if necessary
        Vector3f wi = SampleCosineHemisphere(u);
        if (wo.z < 0)
            wi.z *= -1;
        return BSDFSample(f(wo, wi, mode), wi, PDF(wo, wi, mode, sampleFlags),
                          BxDFFlags::DiffuseReflection);
    }

    PBRT_CPU_GPU
    Float PDF(Vector3f wo, Vector3f wi, TransportMode mode,
              BxDFReflTransFlags sampleFlags) const {
        if (!(sampleFlags & BxDFReflTransFlags::Reflection))
            return 0;
        return SameHemisphere(wo, wi) ? AbsCosTheta(wi) * InvPi : 0;
    }

    PBRT_CPU_GPU
    void Regularize() {}

    PBRT_CPU_GPU
    static constexpr const char *Name() { return "NormalizedFresnelBxDF"; }

    std::string ToString() const;

    PBRT_CPU_GPU
    BxDFFlags Flags() const {
        return BxDFFlags(BxDFFlags::Reflection | BxDFFlags::Diffuse);
    }

    PBRT_CPU_GPU
    SampledSpectrum f(Vector3f wo, Vector3f wi, TransportMode mode) const {
        if (!SameHemisphere(wo, wi))
            return SampledSpectrum(0.f);
        // Compute $\Sw$ factor for BSSRDF value
        Float c = 1 - 2 * FresnelMoment1(1 / eta);
        SampledSpectrum f((1 - FrDielectric(CosTheta(wi), eta)) / (c * Pi));

        // Update BSSRDF transmission term to account for adjoint light transport
        if (mode == TransportMode::Radiance)
            f *= Sqr(eta);

        return f;
    }

  private:
    Float eta;
};

inline SampledSpectrum BxDF::f(Vector3f wo, Vector3f wi, TransportMode mode) const {
    auto f = [&](auto ptr) -> SampledSpectrum { return ptr->f(wo, wi, mode); };
    return Dispatch(f);
}

inline pstd::optional<BSDFSample> BxDF::Sample_f(Vector3f wo, Float uc, Point2f u,
                                                 TransportMode mode,
                                                 BxDFReflTransFlags sampleFlags) const {
    auto sample_f = [&](auto ptr) -> pstd::optional<BSDFSample> {
        return ptr->Sample_f(wo, uc, u, mode, sampleFlags);
    };
    return Dispatch(sample_f);
}

inline Float BxDF::PDF(Vector3f wo, Vector3f wi, TransportMode mode,
                       BxDFReflTransFlags sampleFlags) const {
    auto pdf = [&](auto ptr) { return ptr->PDF(wo, wi, mode, sampleFlags); };
    return Dispatch(pdf);
}

inline BxDFFlags BxDF::Flags() const {
    auto flags = [&](auto ptr) { return ptr->Flags(); };
    return Dispatch(flags);
}

inline void BxDF::Regularize() {
    auto regularize = [&](auto ptr) { ptr->Regularize(); };
    return Dispatch(regularize);
}

extern template class LayeredBxDF<DielectricBxDF, DiffuseBxDF, true>;
extern template class LayeredBxDF<DielectricBxDF, ConductorBxDF, true>;

}  // namespace pbrt

#endif  // PBRT_BXDFS_H<|MERGE_RESOLUTION|>--- conflicted
+++ resolved
@@ -738,13 +738,9 @@
                 f *= Tr(thickness, w);
             }
             // Initialize _interface_ for current interface surface
-<<<<<<< HEAD
-            #undef interface
-=======
 #ifdef interface  // That's enough out of you, Windows.
 #undef interface
 #endif
->>>>>>> 3e9c29b4
             TopOrBottomBxDF<TopBxDF, BottomBxDF> interface;
             if (z == 0)
                 interface = &bottom;
