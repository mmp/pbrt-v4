#ifndef LIGHTING_GRID_HIERARCHY_H
#define LIGHTING_GRID_HIERARCHY_H

#include "kdtree3d.h"
#include "pbrt/pbrt.h"
#include "pbrt/util/transform.h"
#include <nanovdb/NanoVDB.h>
#include <pbrt/samplers.h>
#include <array>
#include <fstream>
#include <sstream>
#include <iomanip>

class LGH
{
public:
    // TODO: separate into constructor and initialization function
    // TODO: fix inputs
    // LGH(pbrt::SampledGrid<float> temperature_grid, int depth, float base_voxel_size, float transmission);
<<<<<<< HEAD
    LGH(const nanovdb::FloatGrid* temperature_grid, int depth, float base_voxel_size, float transmission, pbrt::Transform transform);
    
=======
    LGH(const nanovdb::FloatGrid* temperature_grid, const nanovdb::FloatGrid* density_grid, int depth, float base_voxel_size, float transmission, pbrt::Transform transform);
>>>>>>> 2086f19e

void save_cube_map_face_as_pgm(const std::vector<std::vector<float>>& face, const std::string& filename) {
    int res = face.size();
    std::ofstream ofs(filename, std::ios::binary);
    ofs << "P5\n" << res << " " << res << "\n255\n";
    // Find min/max for normalization
    float min_val = face[0][0], max_val = face[0][0];
    for (const auto& row : face)
        for (float v : row) {
            min_val = std::min(min_val, v);
            max_val = std::max(max_val, v);
        }
    float scale = (max_val > min_val) ? 255.0f / (max_val - min_val) : 1.0f;
    for (const auto& row : face)
        for (float v : row) {
            unsigned char pixel = static_cast<unsigned char>(std::clamp((v - min_val) * scale, 0.0f, 255.0f));
            ofs.write(reinterpret_cast<char*>(&pixel), 1);
        }
    ofs.close();
}

    // pbrt::SampledSpectrum
    float get_intensity(int L,
                                        Vector3f targetPos,
                                        KDNode* light,
                                        float radius,
                                        pbrt::SampledWavelengths lambda,
                                        pbrt::Sampler sampler,
                                        pbrt::Medium medium);

    pbrt::SampledSpectrum get_total_illum(pbrt::Point3f pos,
                                          pbrt::SampledWavelengths lambda,
                                          pbrt::Sampler sampler,
                                          pbrt::Medium medium,
                                          pbrt::RNG rng,
                                          float tMax,
                                          pbrt::Ray ray);

    const float TEMP_THRESHOLD = 1.0f;

    const pbrt::Transform medium_transform;


    // static void extract_lights(pbrt::SampledGrid<float> temperature_grid);

    const float alpha = 1.0f;
    const int l_max;

    // TODO: remove this to use pbrt transmission instead
    const float transmission;
    const nanovdb::FloatGrid* m_temperature_grid;
    const nanovdb::FloatGrid* m_density_grid;

    // Compute cube map for a light at a given level
    void compute_cube_map_for_light(int level, int light_idx, const Vector3f& light_pos, float r_e, float h, const nanovdb::FloatGrid* density_grid);
    // Lookup shadow from cube map
    float lookup_shadow(int level, int light_idx, const Vector3f& light_pos, const Vector3f& target_pos) const;

    // Save cube map visualization functions
    void save_cube_map_face_as_ppm(const std::vector<std::vector<float>>& face_data, const std::string& filename);
    void save_all_cube_maps();

    // Display cube map visualization functions
    void display_cube_map_face(const std::vector<std::vector<float>>& face_data, int face_idx);
    void display_all_cube_maps();

    // // Save cube map as a cross-shaped visualization
    // void save_cube_map_cross(const CubeMap& cmap, const std::string& filename) {
    //     int res = cmap.resolution;
    //     // Create a cross-shaped image (3x4 faces)
    //     std::vector<std::vector<float>> cross(res * 3, std::vector<float>(res * 4, 0.0f));
        
    //     // Layout:
    //     //    +Y
    //     // -X +Z +X
    //     //    -Y
    //     //    -Z
        
    //     // Copy each face to its position in the cross
    //     for (int i = 0; i < res; ++i) {
    //         for (int j = 0; j < res; ++j) {
    //             // +Y face (top)
    //             cross[i][j + res] = cmap.faces[2][i][j];
    //             // -X face (left)
    //             cross[i + res][j] = cmap.faces[1][i][j];
    //             // +Z face (center)
    //             cross[i + res][j + res] = cmap.faces[4][i][j];
    //             // +X face (right)
    //             cross[i + res][j + 2*res] = cmap.faces[0][i][j];
    //             // -Y face (bottom)
    //             cross[i + 2*res][j + res] = cmap.faces[3][i][j];
    //             // -Z face (bottom)
    //             cross[i + 2*res][j + 3*res] = cmap.faces[5][i][j];
    //         }
    //     }
        
    //     // Save as PGM
    //     std::ofstream ofs(filename, std::ios::binary);
    //     ofs << "P5\n" << res * 4 << " " << res * 3 << "\n255\n";
        
    //     // Find min/max for normalization
    //     float min_val = cross[0][0], max_val = cross[0][0];
    //     for (const auto& row : cross)
    //         for (float v : row) {
    //             min_val = std::min(min_val, v);
    //             max_val = std::max(max_val, v);
    //         }
    //     float scale = (max_val > min_val) ? 255.0f / (max_val - min_val) : 1.0f;
        
    //     for (const auto& row : cross)
    //         for (float v : row) {
    //             unsigned char pixel = static_cast<unsigned char>(std::clamp((v - min_val) * scale, 0.0f, 255.0f));
    //             ofs.write(reinterpret_cast<char*>(&pixel), 1);
    //         }
    //     ofs.close();
    // }

private:
    void create_S0(const nanovdb::FloatGrid* temperature_grid);
    void deriveNewS(int l);//, KDTree S0);
    Vector3f calcNewPos(int l, Vector3f target_light_pos, std::vector<KDNode*> j_lights);//const Vector3f& gv, int l, const KDTree& S0) const;
    float calcNewI(int l, Vector3f target_light_pos, std::vector<KDNode*> j_lights); //const Vector3f& gv, int l, const KDTree& S0) const;

    float blendingFunction(int level, float distance, float r_l);

    std::vector<KDTree*> lighting_grids;
    std::vector<float> h;

    Vector3f BBoxMin;
    Vector3f BBoxMax;

    // --- Shadow map support ---
    // For each level, store a vector of filtered densities (one per grid vertex)
    std::vector<std::vector<float>> filtered_densities;
    // For each level, store the grid vertex positions (to match filtered_densities)
    std::vector<std::vector<Vector3f>> grid_vertices;

    // Pre-filter the density field for a given level
    void prefilter_density_field(int level, float h_l, const nanovdb::FloatGrid* density_grid);

    // Cube map structure: 6 faces, each face is a 2D array of floats
    struct CubeMap {
        std::array<std::vector<std::vector<float>>, 6> faces; // [face][u][v]
        int resolution; // texels per face edge
        float r_e;      // effective radius for this level
        float h;        // voxel size for this level
    };
    // For each level, for each light, store a cube map
    std::vector<std::vector<CubeMap>> shadow_cube_maps;

    // Filtered density at a point for a given level (trilinear interpolation)
    float filtered_density_at(int level, const Vector3f& pos) const;
    // Filtered density at a point with filter size delta (pyramidal interpolation)
    float filtered_density_with_filter(const Vector3f& pos, float delta) const;
};

#endif // LIGHTING_GRID_HIERARCHY_H<|MERGE_RESOLUTION|>--- conflicted
+++ resolved
@@ -17,12 +17,11 @@
     // TODO: separate into constructor and initialization function
     // TODO: fix inputs
     // LGH(pbrt::SampledGrid<float> temperature_grid, int depth, float base_voxel_size, float transmission);
-<<<<<<< HEAD
+    LGH(const nanovdb::FloatGrid* temperature_grid, const nanovdb::FloatGrid* density_grid, int depth, float base_voxel_size, float transmission, pbrt::Transform transform);
+
+    pbrt::SampledSpectrum get_intensity(int L,
     LGH(const nanovdb::FloatGrid* temperature_grid, int depth, float base_voxel_size, float transmission, pbrt::Transform transform);
     
-=======
-    LGH(const nanovdb::FloatGrid* temperature_grid, const nanovdb::FloatGrid* density_grid, int depth, float base_voxel_size, float transmission, pbrt::Transform transform);
->>>>>>> 2086f19e
 
 void save_cube_map_face_as_pgm(const std::vector<std::vector<float>>& face, const std::string& filename) {
     int res = face.size();
