#include "lighting_grid_hierarchy.h"
#include "nanovdb/util/SampleFromVoxels.h"
#include "pbrt/util/spectrum.h"
#include <stdio.h>
#include <pbrt/media.h>
#include <array>

// LGH::LGH(pbrt::SampledGrid<float> temperature_grid, int depth, float base_voxel_size, float transmission) 
LGH::LGH(const nanovdb::FloatGrid* temperature_grid, int depth, float base_voxel_size, float transmission, pbrt::Transform transform)
    : l_max(depth), transmission(transmission), medium_transform(transform)
{
    auto worldBBox = temperature_grid->worldBBox();
    nanovdb::Vec3d minBBox = worldBBox.min();
    BBoxMin = Vector3f(minBBox[0], minBBox[1], minBBox[2]);

    nanovdb::Vec3d maxBBox = worldBBox.max();
    BBoxMax = Vector3f(maxBBox[0], maxBBox[1], maxBBox[2]);

    printf("Min Bounds: %f %f %f, Max Bounds: %f %f %f", BBoxMin.x, BBoxMin.y, BBoxMin.z, BBoxMax.x, BBoxMax.y, BBoxMax.z);

    this->m_temperature_grid = temperature_grid;

    // Initialize h
    for (int i=0; i<=depth; i++) {
        h.push_back(base_voxel_size * pow(2,i));
    }

    printf("\n============= H ==============\n");
    for (float h_val : h) {
        printf("%f ", h_val);
    }
    printf("\n\n");

    if (h.size() != l_max + 1) {
        LOG_FATAL("invalid number of h!!!");
    }

    lighting_grids = std::vector<KDTree*>(depth + 1);

    // TODO: should I pass in the accessor? Do I need the grid?
    // Initialize S0
    create_S0(temperature_grid);
    prefilter_density_field(0, h[0], temperature_grid);

    // Create rest of S_l
    for (int i=1; i<=depth; i++) {
        deriveNewS(i);
        prefilter_density_field(i, h[i], temperature_grid);
    }

    if (lighting_grids.size() != l_max + 1) {
        LOG_FATAL("Invalid number of grids");
    }
}


void LGH::create_S0(const nanovdb::FloatGrid* temperature_grid)
{
    printf("\n===============CREATING S0===========\n");
    float h_0 = this->h[0];

    std::vector<std::pair<Vector3f,float>> lights;

    // x,y,z should be in world space
    for (float x = BBoxMin.x + h_0/2; x < BBoxMax.x; x += h_0) {
        for (float y = BBoxMin.y + h_0/2; y < BBoxMax.y; y += h_0) {
            for (float z = BBoxMin.z + h_0/2; z < BBoxMax.z; z += h_0) {

                // TODO: is the worldBBox in world space including the transform or without??
                // pbrt::Point3f p = medium_transform.ApplyInverse(pbrt::Point3f(x,y,z));


                nanovdb::Vec3f pIndex = temperature_grid->worldToIndexF(nanovdb::Vec3f(x, y, z));
                // TODO: actually do weighted sample for more accurate temperature

                using Sampler = nanovdb::SampleFromVoxels<nanovdb::FloatGrid::TreeType, 1, false>;
                float temperature = Sampler(temperature_grid->tree())(pIndex);//(pbrt::Point3f(x,y,z));

                if (temperature > 0) {//TEMP_THRESHOLD) {
                    // TODO: derive intensity from temperature
                    // printf("S0 light: %f, pos: %f %f %f\n", temperature, x, y, z);
                    lights.emplace_back(Vector3f(x,y,z), temperature);
                }
                // else {
                //     printf("ZERO LIGHT: S0 light: %f, pos: %f %f %f\n", temperature, x, y, z);
                // }

                if (temperature < 0) {
                    printf("Temperature negative: %f , point %f %f %f", temperature, x, y, z);
                }
            }
        }
    }

    this->lighting_grids[0] = new KDTree(lights);
    printf("=============================\nCreated %lu lights in S0\n=============================", lights.size());
}

void LGH::deriveNewS(int l)
{
    if (l == 0) {
        LOG_FATAL("Level should never be 0!");
        return;
    }
    float h_l = this->h[l];                     // spacing of level l
    std::vector<std::pair<Vector3f,float>> lights;

    // iterate over grid vertices of level l
    for (float x = BBoxMin.x; x < BBoxMax.x; x += h_l)
    for (float y = BBoxMin.y; y < BBoxMax.y; y += h_l)
    for (float z = BBoxMin.z; z < BBoxMax.z; z += h_l)
    {
        Vector3f target_light_pos(x,y,z);             // grid-vertex position q_i
    
        KDTree* lighting_grid_j = lighting_grids[l-1];
    
        // TODO: double check is radius is correct for 2x2x2 grid, used diagonal of cube
        // I SEE THE PROBLEM: currently position based on illumination centers not vertices (so not 2x2x2 grid!)
        // Should the estimated lighting determine radius based on vertex position or illumination centers? Because to do radius search in this part, we need to use vertex positions. illum centers!

        // TODO: it looks like real implementation uses exactly 8 lights...
        // Update: I believe this works as intended
        float radius = sqrt(3) * h[l-1];
        std::vector<KDNode*> j_lights;
        lighting_grid_j->radiusSearch(target_light_pos, radius, j_lights);
        // while(j_lights.size() > 8) {
        //     j_lights.pop_back();
        // }

        // printf("  level: %d, radius search lights: %lu\n", l, j_lights.size());

        float     I  = calcNewI (l, target_light_pos, j_lights);          // Eq (1)
        Vector3f  p  = calcNewPos(l, target_light_pos, j_lights);         // Eq (2)
        if (I>0.f) lights.emplace_back(p,I); // TODO: Change threshold!!!
    }

    lighting_grids[l] = new KDTree(lights);
    printf("=============================\nCreated %lu lights in S%d\n=============================", lights.size(), l);

}

float calcTrilinearWeight(Vector3f p, Vector3f q, float h_l) {
    Vector3f v = Vector3f(1,1,1) - (p - q).abs() / h_l;
    float v_product = v.x * v.y * v.z;
    return std::max(0.f, std::min(1.f, v_product));
}

// -------- intensity (Eq 1) ----------------------------------------------
float LGH::calcNewI(int l, Vector3f target_light_pos, std::vector<KDNode*> j_lights) //const Vector3f& gv, int l, const KDTree& S0) const
{
    float I_sum(0);
    for (auto j_light : j_lights) {
        float w = calcTrilinearWeight(j_light->point, target_light_pos, this->h[l]);
        I_sum += w * j_light->intensity;
    }

    return I_sum;
}

// -------- illumination centre (Eq 2) ------------------------------------
Vector3f LGH::calcNewPos(int l, Vector3f target_light_pos, std::vector<KDNode*> j_lights) //const Vector3f& gv, int l, const KDTree& S0) const
{
    Vector3f p_num(0,0,0);
    float p_denom(0);

    for (auto j_light : j_lights) {
        float w = calcTrilinearWeight(j_light->point, target_light_pos, this->h[l]);
        float v = w * j_light->intensity * 1000; // TODO: what is the luminance component? What exactly is intensity data structure?
        p_num += v * j_light->point;
        p_denom = v;
    }

    return p_num/p_denom;
}

float LGH::blendingFunction(int level, float d, float r_l)
{
    
    if (level == 0) {
        if (d <= r_l) return 1;
        else if (d <= 2 * r_l) return 2 - d/r_l;
        else return 0;
    }

    if (level == l_max) {
        if (d <= r_l/2) return 0;
        else if (d <= r_l) return 2*d/r_l - 1;
        else return 1;
    }

    if (d <= r_l/2) return 0;
    else if (d <= r_l) return 2*d/r_l - 1;
    else if (d <= 2* r_l) return 2 - d/r_l;
    return 0;
}

pbrt::SampledSpectrum LGH::get_intensity(int L,
                                         Vector3f targetPos,
                                         KDNode* light,
                                         float radius,
                                         pbrt::SampledWavelengths lambda,
                                         pbrt::Sampler sampler,
                                         pbrt::Medium medium)
{
    // V = Tr(x, light->point)

    // Calculate tranmittance
    // TODO: check how much time this transmittance calc adds
    Vector3f dir = light->point - targetPos;

    pbrt::Ray ray = pbrt::Ray(pbrt::Point3f(targetPos.x, targetPos.y, targetPos.z), pbrt::Vector3f(dir.x, dir.y, dir.z), 0, medium);
    float tMax = Length(ray.d);
    // Initialize _RNG_ for sampling the majorant transmittance
    uint64_t hash0 = pbrt::Hash(sampler.Get1D());
    uint64_t hash1 = pbrt::Hash(sampler.Get1D());
    pbrt::RNG rng(hash0, hash1);

    pbrt::SampledSpectrum V = SampleT_maj(ray, tMax, sampler.Get1D(), rng, lambda,
                [&](pbrt::Point3f p, pbrt::MediumProperties mp, pbrt::SampledSpectrum sigma_maj, pbrt::SampledSpectrum T_maj) {
        return true;
                });//.y(lambda);

    V = pbrt::Clamp(V, 0.f, 1.f);


    float d = targetPos.distance(light->point);

    // TODO: figure out good scale for light fall-off, make sure it is relative to size of explosion
    float g = 1.f / pow(d,2); // Light fall-off, good with d * 50
    g = std::min(1.f, g);

    float B = blendingFunction(L, d, radius);

    if (B < 0) {
        LOG_FATAL("Blending function should never be negative! %f", B);
    }

    if (B > 1) {
        printf("B large: %f\n", B);
    }

    if (light->intensity < 0) {
        printf("LIGHT INTENSITY NEGATIVE!!! L: %d, %f\n", L, light->intensity);
    }

    if (light->intensity * 1000 < 10) {
        // printf("Too low light intensity L: %d, %f\n", L, light->intensity * 4500);
        return pbrt::SampledSpectrum(0);
    }

    // printf("Light intensity: %f, transmittance: %s, g: %f, B: %f\n", light->intensity * 1000, V.ToString().c_str(), g, B);


    return g * B * pbrt::BlackbodySpectrum(light->intensity * 1000).Sample(lambda) * V; //light->intensity * V;//
}

pbrt::SampledSpectrum LGH::get_total_illum(pbrt::Point3f pos,
                                           pbrt::SampledWavelengths lambda,
                                           pbrt::Sampler sampler,
                                           pbrt::Medium medium)
{

    // Note that pos passed in callback is in medium local space! Convert to world-space to access lights
    pos = medium_transform.ApplyInverse(pos);


    // nanovdb::Vec3f pIndex = m_temperature_grid->worldToIndexF(nanovdb::Vec3f(p.x, p.y, p.z));
    // TODO: actually do weighted sample for more accurate temperature
    // Vector3f v_pos(pIndex[0], pIndex[1], pIndex[2]);

    Vector3f v_pos(pos.x, pos.y, pos.z);

    int numLightsCaptured = 0;
    int numLightsS0, numLightsS1, numLightsS2, numLightsS3, numLightsS4, numLightsS5 = 0;


    pbrt::SampledSpectrum total_intensity(0);
    for (int l=0; l<=l_max; l++) {
        float radius = alpha * h[l];

        std::vector<KDNode*> results;
        lighting_grids[l]->radiusSearch(v_pos, radius, results);
        numLightsCaptured += results.size();

        // if (l == 0)
        //     numLightsS0 = results.size();
        // if (l==1)
        //     numLightsS1 = results.size();
        // if (l==2)
        //     numLightsS2 = results.size();
        // if (l==3)
        //     numLightsS3 = results.size();
        // if (l==4)
        //     numLightsS4 = results.size();
        // if (l==5)
        //     numLightsS5 = results.size();

        //printf("  radius search size: %lu\n", results.size());
        
        for (auto light : results) {
            total_intensity += get_intensity(l, v_pos, light, radius, lambda, sampler, medium);
        }
    }

    // if (total_intensity < 100) {
    //     return pbrt::SampledSpectrum(0);
    // }

    // printf("  captured lights %d, S0: %d, S1: %d, S2: %d, S3: %d, S4: %d, S5: %d\n", numLightsCaptured, numLightsS0, numLightsS1, numLightsS2, numLightsS3, numLightsS4, numLightsS5);

    // printf("\tIntensity: %f, point %f %f %f\t\n", total_intensity, v_pos.x, v_pos.y, v_pos.z);

    // return 0.125 * total_intensity;
<<<<<<< HEAD
    return 0.125 * pbrt::BlackbodySpectrum(total_intensity).Sample(lambda);
}

// Pyramid filter function (from reference image, Eq. 6)
static float pyramid_filter(int i, int j, int k, int h_l) {
    // i, j, k in {-1, 0, 1}
    // h_l is the filter size (should be 3 for 3x3x3)
    return (1.0f / 8.0f) * (1.0f - std::abs(i) / float(h_l)) * (1.0f - std::abs(j) / float(h_l)) * (1.0f - std::abs(k) / float(h_l));
}

void LGH::prefilter_density_field(int level, float h_l, const nanovdb::FloatGrid* density_grid) {
    std::vector<float> densities;
    std::vector<Vector3f> vertices;

    // For each grid vertex at this level
    for (float x = BBoxMin.x; x < BBoxMax.x; x += h_l)
    for (float y = BBoxMin.y; y < BBoxMax.y; y += h_l)
    for (float z = BBoxMin.z; z < BBoxMax.z; z += h_l) {
        Vector3f v(x, y, z);
        float filtered_density = 0.0f;
        // 3x3x3 stencil centered at v
        for (int dx = -1; dx <= 1; ++dx)
        for (int dy = -1; dy <= 1; ++dy)
        for (int dz = -1; dz <= 1; ++dz) {
            float nx = x + dx * h_l;
            float ny = y + dy * h_l;
            float nz = z + dz * h_l;
            // Check bounds
            if (nx < BBoxMin.x || nx >= BBoxMax.x ||
                ny < BBoxMin.y || ny >= BBoxMax.y ||
                nz < BBoxMin.z || nz >= BBoxMax.z)
                continue;
            // Convert to grid index
            nanovdb::Vec3f pIndex = density_grid->worldToIndexF(nanovdb::Vec3f(nx, ny, nz));
            using Sampler = nanovdb::SampleFromVoxels<nanovdb::FloatGrid::TreeType, 1, false>;
            float density = Sampler(density_grid->tree())(pIndex);
            float w = pyramid_filter(dx, dy, dz, 2); // h_l=2 for 3x3x3
            filtered_density += w * density;
        }
        densities.push_back(filtered_density);
        vertices.push_back(v);
    }
    // Store for this level
    if (filtered_densities.size() <= level) filtered_densities.resize(level+1);
    if (grid_vertices.size() <= level) grid_vertices.resize(level+1);
    filtered_densities[level] = std::move(densities);
    grid_vertices[level] = std::move(vertices);
=======
    // auto test = pbrt::BlackbodySpectrum(total_intensity).Sample(lambda);

    return 0.125 * total_intensity; //pbrt::BlackbodySpectrum(total_intensity).Sample(lambda);
>>>>>>> 4a9ae464
}<|MERGE_RESOLUTION|>--- conflicted
+++ resolved
@@ -311,8 +311,9 @@
     // printf("\tIntensity: %f, point %f %f %f\t\n", total_intensity, v_pos.x, v_pos.y, v_pos.z);
 
     // return 0.125 * total_intensity;
-<<<<<<< HEAD
-    return 0.125 * pbrt::BlackbodySpectrum(total_intensity).Sample(lambda);
+    // auto test = pbrt::BlackbodySpectrum(total_intensity).Sample(lambda);
+
+    return 0.125 * total_intensity; //pbrt::BlackbodySpectrum(total_intensity).Sample(lambda);
 }
 
 // Pyramid filter function (from reference image, Eq. 6)
@@ -359,9 +360,4 @@
     if (grid_vertices.size() <= level) grid_vertices.resize(level+1);
     filtered_densities[level] = std::move(densities);
     grid_vertices[level] = std::move(vertices);
-=======
-    // auto test = pbrt::BlackbodySpectrum(total_intensity).Sample(lambda);
-
-    return 0.125 * total_intensity; //pbrt::BlackbodySpectrum(total_intensity).Sample(lambda);
->>>>>>> 4a9ae464
 }